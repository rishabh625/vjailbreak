resources:
- manager.yaml
apiVersion: kustomize.config.k8s.io/v1beta1
kind: Kustomization
images:
- name: controller
  newName: quay.io/platform9/vjailbreak-controller
<<<<<<< HEAD
  newTag: 0.3.0
=======
  newTag: v0.3.0
>>>>>>> a8ede90c
<|MERGE_RESOLUTION|>--- conflicted
+++ resolved
@@ -5,8 +5,4 @@
 images:
 - name: controller
   newName: quay.io/platform9/vjailbreak-controller
-<<<<<<< HEAD
-  newTag: 0.3.0
-=======
-  newTag: v0.3.0
->>>>>>> a8ede90c
+  newTag: v0.3.0