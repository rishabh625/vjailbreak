--- conflicted
+++ resolved
@@ -1472,7 +1472,6 @@
 	return c, finder, nil
 }
 
-<<<<<<< HEAD
 // processSingleVM processes a single VM, extracting its properties and updating the VMInfo and VMwareMachine resources
 // It handles RDM disks, networks, and other VM properties.
 // It also manages synchronization of RDM disk information across VMs and VMwareMachine resources.
@@ -1482,10 +1481,6 @@
 //
 //nolint:gocyclo
 func processSingleVM(ctx context.Context, scope *scope.VMwareCredsScope, vm *object.VirtualMachine, errMu *sync.Mutex, vmErrors *[]vmError, vminfoMu *sync.Mutex, vminfo *[]vjailbreakv1alpha1.VMInfo, c *vim25.Client, rdmDiskMap *sync.Map) {
-=======
-//nolint:gocyclo
-func processSingleVM(ctx context.Context, scope *scope.VMwareCredsScope, vm *object.VirtualMachine, errMu *sync.Mutex, vmErrors *[]vmError, vminfoMu *sync.Mutex, vminfo *[]vjailbreakv1alpha1.VMInfo, c *vim25.Client) {
->>>>>>> 15e928c1
 	var vmProps mo.VirtualMachine
 	var datastores []string
 	networks := make([]string, 0, 4) // Pre-allocate with estimated capacity
@@ -1717,21 +1712,7 @@
 
 	for _, flavor := range allFlavors {
 		if flavor.VCPUs == 0 && flavor.RAM == 0 {
-<<<<<<< HEAD
-			allSpecs, err := flavors.ListExtraSpecs(computeClient, flavor.ID).Extract()
-			if err != nil {
-				log.FromContext(ctx).Error(err, "could not get extra specs for flavor", "flavorID", flavor.ID)
-				continue
-			}
-
-			if hints, ok := allSpecs["os:scheduler_hints"]; ok {
-				if strings.Contains(hints, `"hotplug": "true"`) {
-					return &flavor, nil
-				}
-			}
-=======
 			return &flavor, nil
->>>>>>> 15e928c1
 		}
 	}
 
