--- conflicted
+++ resolved
@@ -839,7 +839,6 @@
 	return nil, fmt.Errorf("no suitable flavor found for %d vCPUs and %d MB RAM", cpu, memory)
 }
 
-<<<<<<< HEAD
 func GetHostStorageDeviceInfo(ctx context.Context, vm *object.VirtualMachine, hostStorageMap *sync.Map) (*types.HostStorageDeviceInfo, error) {
 	hostSystem, err := vm.HostSystem(ctx)
 	if err != nil {
@@ -859,11 +858,8 @@
 	return hs.Config.StorageDevice, nil
 }
 
-// RDM disk attributes in Vmware for migration - VJB_RDM:diskName: cinderBackendPool:value
+// RDM disk attributes in Vmware for migration - VJB_RDM:diskName:volumeRef:value
 // eg:
-//
-//		VJB_RDM:Hard Disk 1:volumeType:abc
-//		VJB_RDM:Hard Disk 1:cinderBackendPool:hv01@hpe#ssd_r6
 //	 VJB_RDM:Hard Disk:volumeRef:"source-id"="abac111"
 //
 // PopulateRDMDiskInfoFromAttributes processes VM annotations and custom attributes to populate RDM disk information
@@ -947,10 +943,8 @@
 	return client, nil
 }
 func CreateOrUpdateLabel(ctx context.Context, client client.Client, vmwvm *vjailbreakv1alpha1.VMwareMachine, key, value string) error {
-=======
 func CreateOrUpdateLabel(ctx context.Context, client client.Client,
 	vmwvm *vjailbreakv1alpha1.VMwareMachine, key, value string) error {
->>>>>>> f9d1b680
 	_, err := controllerutil.CreateOrUpdate(ctx, client, vmwvm, func() error {
 		if vmwvm.Labels == nil {
 			vmwvm.Labels = make(map[string]string)
