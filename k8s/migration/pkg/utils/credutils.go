// Package utils provides utility functions for handling credentials and other operations
package utils

import (
	"context"
	"crypto/tls"
	"crypto/x509"
	"fmt"
	"net/http"
	"net/url"
	"reflect"
	"slices"
	"strings"
	"sync"
	"time"

	gophercloud "github.com/gophercloud/gophercloud"
	"github.com/gophercloud/gophercloud/openstack"
	"github.com/gophercloud/gophercloud/openstack/blockstorage/extensions/schedulerstats"
	"github.com/gophercloud/gophercloud/openstack/blockstorage/v3/volumetypes"
	"github.com/gophercloud/gophercloud/openstack/compute/v2/flavors"
	"github.com/gophercloud/gophercloud/openstack/networking/v2/networks"
	"github.com/gophercloud/gophercloud/openstack/networking/v2/ports"
	"github.com/pkg/errors"
	vjailbreakv1alpha1 "github.com/platform9/vjailbreak/k8s/migration/api/v1alpha1"
	apierrors "k8s.io/apimachinery/pkg/api/errors"
	k8stypes "k8s.io/apimachinery/pkg/types"
	"sigs.k8s.io/controller-runtime/pkg/client"
	"sigs.k8s.io/controller-runtime/pkg/controller/controllerutil"
	ctrllog "sigs.k8s.io/controller-runtime/pkg/log"

	"github.com/platform9/vjailbreak/k8s/migration/pkg/constants"
	scope "github.com/platform9/vjailbreak/k8s/migration/pkg/scope"
	"github.com/vmware/govmomi/find"
	"github.com/vmware/govmomi/object"
	"github.com/vmware/govmomi/property"
	"github.com/vmware/govmomi/session/cache"
	"github.com/vmware/govmomi/vim25"
	"github.com/vmware/govmomi/vim25/mo"
	"github.com/vmware/govmomi/vim25/types"
	corev1 "k8s.io/api/core/v1"
	metav1 "k8s.io/apimachinery/pkg/apis/meta/v1"
)

const (
	trueString = "true" // Define at package level
)

// GetVMwareCredsInfo retrieves vCenter credentials from a secret
func GetVMwareCredsInfo(ctx context.Context, k3sclient client.Client, credsName string) (vjailbreakv1alpha1.VMwareCredsInfo, error) {
	creds := vjailbreakv1alpha1.VMwareCreds{}
	if err := k3sclient.Get(ctx, k8stypes.NamespacedName{Namespace: constants.NamespaceMigrationSystem, Name: credsName}, &creds); err != nil {
		return vjailbreakv1alpha1.VMwareCredsInfo{}, errors.Wrapf(err, "failed to get VMware credentials '%s'", credsName)
	}
	return GetVMwareCredentialsFromSecret(ctx, k3sclient, creds.Spec.SecretRef.Name)
}

// GetOpenstackCredsInfo retrieves OpenStack credentials from a secret
func GetOpenstackCredsInfo(ctx context.Context, k3sclient client.Client, credsName string) (vjailbreakv1alpha1.OpenStackCredsInfo, error) {
	creds := vjailbreakv1alpha1.OpenstackCreds{}
	if err := k3sclient.Get(ctx, k8stypes.NamespacedName{Namespace: constants.NamespaceMigrationSystem, Name: credsName}, &creds); err != nil {
		return vjailbreakv1alpha1.OpenStackCredsInfo{}, errors.Wrapf(err, "failed to get OpenStack credentials '%s'", credsName)
	}
	return GetOpenstackCredentialsFromSecret(ctx, k3sclient, creds.Spec.SecretRef.Name)
}

// GetVMwareCredentialsFromSecret retrieves vCenter credentials from a secret
func GetVMwareCredentialsFromSecret(ctx context.Context, k3sclient client.Client, secretName string) (vjailbreakv1alpha1.VMwareCredsInfo, error) {
	secret := &corev1.Secret{}

	// Get In cluster client
	if err := k3sclient.Get(ctx, k8stypes.NamespacedName{Namespace: constants.NamespaceMigrationSystem, Name: secretName}, secret); err != nil {
		return vjailbreakv1alpha1.VMwareCredsInfo{}, errors.Wrapf(err, "failed to get secret '%s'", secretName)
	}

	if secret.Data == nil {
		return vjailbreakv1alpha1.VMwareCredsInfo{}, fmt.Errorf("no data in secret '%s'", secretName)
	}

	host := string(secret.Data["VCENTER_HOST"])
	username := string(secret.Data["VCENTER_USERNAME"])
	password := string(secret.Data["VCENTER_PASSWORD"])
	insecureStr := string(secret.Data["VCENTER_INSECURE"])
	datacenter := string(secret.Data["VCENTER_DATACENTER"])

	if host == "" {
		return vjailbreakv1alpha1.VMwareCredsInfo{}, errors.Errorf("VCENTER_HOST is missing in secret '%s'", secretName)
	}
	if username == "" {
		return vjailbreakv1alpha1.VMwareCredsInfo{}, errors.Errorf("VCENTER_USERNAME is missing in secret '%s'", secretName)
	}
	if password == "" {
		return vjailbreakv1alpha1.VMwareCredsInfo{}, errors.Errorf("VCENTER_PASSWORD is missing in secret '%s'", secretName)
	}
	if datacenter == "" {
		return vjailbreakv1alpha1.VMwareCredsInfo{}, errors.Errorf("VCENTER_DATACENTER is missing in secret '%s'", secretName)
	}

	insecure := strings.EqualFold(strings.TrimSpace(insecureStr), trueString)

	return vjailbreakv1alpha1.VMwareCredsInfo{
		Host:       host,
		Username:   username,
		Password:   password,
		Datacenter: datacenter,
		Insecure:   insecure,
	}, nil
}

// GetOpenstackCredentialsFromSecret retrieves and checks the secret
func GetOpenstackCredentialsFromSecret(ctx context.Context, k3sclient client.Client, secretName string) (vjailbreakv1alpha1.OpenStackCredsInfo, error) {
	secret := &corev1.Secret{}
	if err := k3sclient.Get(ctx, k8stypes.NamespacedName{Namespace: constants.NamespaceMigrationSystem, Name: secretName}, secret); err != nil {
		return vjailbreakv1alpha1.OpenStackCredsInfo{}, errors.Wrap(err, "failed to get secret")
	}

	// Extract and validate each field
	fields := map[string]string{
		"AuthURL":    string(secret.Data["OS_AUTH_URL"]),
		"DomainName": string(secret.Data["OS_DOMAIN_NAME"]),
		"Username":   string(secret.Data["OS_USERNAME"]),
		"Password":   string(secret.Data["OS_PASSWORD"]),
		"TenantName": string(secret.Data["OS_TENANT_NAME"]),
		"RegionName": string(secret.Data["OS_REGION_NAME"]),
	}

	for key, value := range fields {
		if value == "" {
			return vjailbreakv1alpha1.OpenStackCredsInfo{}, errors.Errorf("%s is missing in secret '%s'", key, secretName)
		}
	}

	insecureStr := string(secret.Data["OS_INSECURE"])
	insecure := strings.EqualFold(strings.TrimSpace(insecureStr), trueString)

	return vjailbreakv1alpha1.OpenStackCredsInfo{
		AuthURL:    fields["AuthURL"],
		DomainName: fields["DomainName"],
		Username:   fields["Username"],
		Password:   fields["Password"],
		RegionName: fields["RegionName"],
		TenantName: fields["TenantName"],
		Insecure:   insecure,
	}, nil
}

// GetCert retrieves an X.509 certificate from an endpoint
func GetCert(endpoint string) (*x509.Certificate, error) {
	conf := &tls.Config{
		//nolint:gosec // This is required to skip certificate verification
		InsecureSkipVerify: true,
	}
	parsedURL, err := url.Parse(endpoint)
	if err != nil {
		return nil, errors.Wrap(err, "error parsing URL")
	}
	hostname := parsedURL.Hostname()
	conn, err := tls.Dial("tcp", hostname+":443", conf)
	if err != nil {
		return nil, errors.Wrapf(err, "error connecting to %s", hostname)
	}
	defer func() {
		if err := conn.Close(); err != nil {
			ctrllog.Log.Info("Error closing connection", "error", err)
		}
	}()
	cert := conn.ConnectionState().PeerCertificates[0]
	return cert, nil
}

// VerifyNetworks verifies the existence of specified networks in OpenStack
func VerifyNetworks(ctx context.Context, k3sclient client.Client, openstackcreds *vjailbreakv1alpha1.OpenstackCreds, targetnetworks []string) error {
	openstackClients, err := GetOpenStackClients(ctx, k3sclient, openstackcreds)
	if err != nil {
		return errors.Wrap(err, "failed to get openstack clients")
	}
	allPages, err := networks.List(openstackClients.NetworkingClient, nil).AllPages()
	if err != nil {
		return errors.Wrap(err, "failed to list networks")
	}

	allNetworks, err := networks.ExtractNetworks(allPages)
	if err != nil {
		return errors.Wrap(err, "failed to extract all networks")
	}

	// Build a map of all networks
	networkMap := make(map[string]bool)
	for i := 0; i < len(allNetworks); i++ {
		networkMap[allNetworks[i].Name] = true
	}

	// Verify that all network names in targetnetworks exist in the openstack networks
	for _, targetNetwork := range targetnetworks {
		if _, found := networkMap[targetNetwork]; !found {
			return fmt.Errorf("network '%s' not found in OpenStack", targetNetwork)
		}
	}
	return nil
}

// VerifyPorts verifies the existence of specified ports in OpenStack
func VerifyPorts(ctx context.Context, k3sclient client.Client, openstackcreds *vjailbreakv1alpha1.OpenstackCreds, targetports []string) error {
	openstackClients, err := GetOpenStackClients(ctx, k3sclient, openstackcreds)
	if err != nil {
		return errors.Wrap(err, "failed to get openstack clients")
	}

	allPages, err := ports.List(openstackClients.NetworkingClient, nil).AllPages()
	if err != nil {
		return errors.Wrap(err, "failed to list ports")
	}

	allPorts, err := ports.ExtractPorts(allPages)
	if err != nil {
		return errors.Wrap(err, "failed to extract all ports")
	}

	// Build a map of all ports
	portMap := make(map[string]bool)
	for i := 0; i < len(allPorts); i++ {
		portMap[allPorts[i].ID] = true
	}

	// Verify that all port names in targetports exist in the openstack ports
	for _, targetPort := range targetports {
		if _, found := portMap[targetPort]; !found {
			return errors.Wrap(fmt.Errorf("port '%s' not found in OpenStack", targetPort), "failed to verify ports")
		}
	}
	return nil
}

// VerifyStorage verifies the existence of specified storage in OpenStack
func VerifyStorage(ctx context.Context, k3sclient client.Client, openstackcreds *vjailbreakv1alpha1.OpenstackCreds, targetstorages []string) error {
	openstackClients, err := GetOpenStackClients(ctx, k3sclient, openstackcreds)
	if err != nil {
		return errors.Wrap(err, "failed to get openstack clients")
	}
	allPages, err := volumetypes.List(openstackClients.BlockStorageClient, nil).AllPages()
	if err != nil {
		return errors.Wrap(err, "failed to list volume types")
	}

	allvoltypes, err := volumetypes.ExtractVolumeTypes(allPages)
	if err != nil {
		return errors.Wrap(err, "failed to extract all volume types")
	}
	// Verify that all volume types in targetstorage exist in the openstack volume types
	for _, targetstorage := range targetstorages {
		found := false
		for i := 0; i < len(allvoltypes); i++ {
			if allvoltypes[i].Name == targetstorage {
				found = true
				break
			}
		}
		if !found {
			return errors.Wrap(fmt.Errorf("volume type '%s' not found in OpenStack", targetstorage), "failed to verify volume types")
		}
	}
	return nil
}

// GetOpenstackInfo retrieves OpenStack information using provided credentials
func GetOpenstackInfo(ctx context.Context, k3sclient client.Client, openstackcreds *vjailbreakv1alpha1.OpenstackCreds) (*vjailbreakv1alpha1.OpenstackInfo, error) {
	openstackClients, err := GetOpenStackClients(ctx, k3sclient, openstackcreds)
	if err != nil {
		return nil, errors.Wrap(err, "failed to get openstack clients")
	}
	var openstackvoltypes []string
	allVolumeTypePages, err := volumetypes.List(openstackClients.BlockStorageClient, nil).AllPages()
	if err != nil {
		return nil, errors.Wrap(err, "failed to list volume types")
	}

	allvoltypes, err := volumetypes.ExtractVolumeTypes(allVolumeTypePages)
	if err != nil {
		return nil, errors.Wrap(err, "failed to extract all volume types")
	}

	for i := 0; i < len(allvoltypes); i++ {
		openstackvoltypes = append(openstackvoltypes, allvoltypes[i].Name)
	}

	allNetworkPages, err := networks.List(openstackClients.NetworkingClient, nil).AllPages()
	if err != nil {
		return nil, errors.Wrap(err, "failed to list networks")
	}

	allNetworks, err := networks.ExtractNetworks(allNetworkPages)
	if err != nil {
		return nil, errors.Wrap(err, "failed to extract all networks")
	}
	volumeBackendPools, err := getCinderVolumeBackendPools(openstackClients)
	if err != nil {
		return nil, errors.Wrap(err, "failed to get cinder volume backend pools")
	}
<<<<<<< HEAD
	openstacknetworks := make([]string, len(allNetworks))
=======
>>>>>>> eaf2cf1c
	for i := 0; i < len(allNetworks); i++ {
		openstacknetworks = append(openstacknetworks, allNetworks[i].Name)
	}
	return &vjailbreakv1alpha1.OpenstackInfo{
		VolumeTypes:    openstackvoltypes,
		Networks:       openstacknetworks,
		VolumeBackends: volumeBackendPools,
	}, nil
}

// GetOpenStackClients is a function to create openstack clients
func GetOpenStackClients(ctx context.Context, k3sclient client.Client, openstackcreds *vjailbreakv1alpha1.OpenstackCreds) (*OpenStackClients, error) {
	if openstackcreds == nil {
		return nil, errors.New("openstackcreds cannot be nil")
	}

	openstackCredential, err := GetOpenstackCredentialsFromSecret(ctx, k3sclient, openstackcreds.Spec.SecretRef.Name)
	if err != nil {
		return nil, errors.Wrap(err, "failed to get openstack credentials from secret")
	}

	endpoint := gophercloud.EndpointOpts{
		Region: openstackCredential.RegionName,
	}
	providerClient, err := ValidateAndGetProviderClient(ctx, k3sclient, openstackcreds)
	if err != nil {
		return nil, errors.Wrap(err, fmt.Sprintf("failed to get provider client for region '%s'", openstackCredential.RegionName))
	}
	if providerClient == nil {
		return nil, fmt.Errorf("failed to get provider client for region '%s'", openstackCredential.RegionName)
	}
	computeClient, err := openstack.NewComputeV2(providerClient, endpoint)
	if err != nil {
		return nil, errors.Wrap(err, fmt.Sprintf("failed to create openstack compute client for region '%s'", openstackCredential.RegionName))
	}
	blockStorageClient, err := openstack.NewBlockStorageV3(providerClient, endpoint)
	if err != nil {
		return nil, errors.Wrap(err, fmt.Sprintf("failed to create openstack block storage client for region '%s'",
			openstackCredential.RegionName))
	}
	networkingClient, err := openstack.NewNetworkV2(providerClient, endpoint)
	if err != nil {
		return nil, errors.Wrap(err, fmt.Sprintf("failed to create openstack networking client for region '%s'",
			openstackCredential.RegionName))
	}

	return &OpenStackClients{
		BlockStorageClient: blockStorageClient,
		ComputeClient:      computeClient,
		NetworkingClient:   networkingClient,
	}, nil
}

// ValidateAndGetProviderClient is a function to get provider client
func ValidateAndGetProviderClient(ctx context.Context, k3sclient client.Client,
	openstackcreds *vjailbreakv1alpha1.OpenstackCreds) (*gophercloud.ProviderClient, error) {
	openstackCredential, err := GetOpenstackCredentialsFromSecret(ctx, k3sclient, openstackcreds.Spec.SecretRef.Name)
	if err != nil {
		return nil, errors.Wrap(err, "failed to get openstack credentials from secret")
	}

	providerClient, err := openstack.NewClient(openstackCredential.AuthURL)
	if err != nil {
		return nil, errors.Wrap(err, "failed to create openstack client")
	}
	tlsConfig := &tls.Config{
		MinVersion: tls.VersionTLS12,
	}
	if openstackCredential.Insecure {
		tlsConfig.InsecureSkipVerify = true
	} else {
		// Get the certificate for the Openstack endpoint
		caCert, certerr := GetCert(openstackCredential.AuthURL)
		if certerr != nil {
			return nil, errors.Wrap(certerr, "failed to get certificate for openstack")
		}
		// Trying to fetch the system cert pool and add the Openstack certificate to it
		caCertPool, err := x509.SystemCertPool()
		if err != nil {
			return nil, fmt.Errorf("failed to get system cert pool: %w", err)
		}
		if caCertPool == nil {
			caCertPool = x509.NewCertPool()
		}
		caCertPool.AddCert(caCert)
		tlsConfig.RootCAs = caCertPool
	}
	transport := &http.Transport{
		TLSClientConfig: tlsConfig,
	}
	providerClient.HTTPClient = http.Client{
		Transport: transport,
		Timeout:   60 * time.Second,
	}
	authOpts := gophercloud.AuthOptions{
		IdentityEndpoint: openstackCredential.AuthURL,
		Username:         openstackCredential.Username,
		Password:         openstackCredential.Password,
		DomainName:       openstackCredential.DomainName,
		TenantName:       openstackCredential.TenantName,
	}
	if err := openstack.Authenticate(providerClient, authOpts); err != nil {
		switch {
		case strings.Contains(err.Error(), "401"):
			return nil, fmt.Errorf("authentication failed: invalid username, password, or project/domain. Please verify your credentials")
		case strings.Contains(err.Error(), "404"):
			return nil, fmt.Errorf("authentication failed: the authentication URL or tenant/project name is incorrect")
		case strings.Contains(err.Error(), "timeout"):
			return nil, fmt.Errorf("connection timeout: unable to reach the OpenStack authentication service. Please check your network connection and Auth URL")
		default:
			return nil, fmt.Errorf("authentication failed: %w. Please verify your OpenStack credentials", err)
		}
	}
	return providerClient, nil
}

// ValidateVMwareCreds validates the VMware credentials
func ValidateVMwareCreds(ctx context.Context, k3sclient client.Client, vmwcreds *vjailbreakv1alpha1.VMwareCreds) (*vim25.Client, error) {
	vmwareCredsinfo, err := GetVMwareCredentialsFromSecret(ctx, k3sclient, vmwcreds.Spec.SecretRef.Name)
	if err != nil {
		return nil, fmt.Errorf("failed to get vCenter credentials from secret: %w", err)
	}

	host := vmwareCredsinfo.Host
	username := vmwareCredsinfo.Username
	password := vmwareCredsinfo.Password
	disableSSLVerification := vmwareCredsinfo.Insecure
	if host[:4] != "http" {
		host = "https://" + host
	}
	if host[len(host)-4:] != "/sdk" {
		host += "/sdk"
	}
	u, err := url.Parse(host)
	if err != nil {
		return nil, fmt.Errorf("failed to parse URL: %w", err)
	}
	u.User = url.UserPassword(username, password)
	// Connect and log in to ESX or vCenter
	s := &cache.Session{
		URL:      u,
		Insecure: disableSSLVerification,
		Reauth:   true,
	}

	c := new(vim25.Client)
	err = s.Login(context.Background(), c, nil)
	if err != nil {
		return nil, fmt.Errorf("failed to login to vSphere: %w", err)
	}

	// Check if the datacenter exists
	finder := find.NewFinder(c, false)
	_, err = finder.Datacenter(context.Background(), vmwareCredsinfo.Datacenter)
	if err != nil {
		return nil, fmt.Errorf("failed to find datacenter: %w", err)
	}

	return c, nil
}

// GetVMwNetworks gets the networks of a VM
func GetVMwNetworks(ctx context.Context, k3sclient client.Client, vmwcreds *vjailbreakv1alpha1.VMwareCreds, datacenter, vmname string) ([]string, error) {
	// Pre-allocate networks slice to avoid append allocations
	networks := make([]string, 0)
	c, finder, err := getFinderForVMwareCreds(ctx, k3sclient, vmwcreds, datacenter)
	if err != nil {
		return nil, fmt.Errorf("failed to get finder: %w", err)
	}

	// Get the vm
	vm, err := finder.VirtualMachine(ctx, vmname)
	if err != nil {
		return nil, fmt.Errorf("failed to find vm: %w", err)
	}

	// Get the network name of the VM
	var o mo.VirtualMachine
	err = vm.Properties(ctx, vm.Reference(), []string{"config", "network"}, &o)
	if err != nil {
		return nil, fmt.Errorf("failed to get VM properties: %w", err)
	}

	pc := property.DefaultCollector(c)
	for _, netRef := range o.Network {
		var netObj mo.Network
		err := pc.RetrieveOne(ctx, netRef, []string{"name"}, &netObj)
		if err != nil {
			return nil, fmt.Errorf("failed to retrieve network name for %s: %w", netRef.Value, err)
		}
		networks = append(networks, netObj.Name)
	}

	return networks, nil
}

// GetVMwDatastore gets the datastores of a VM
func GetVMwDatastore(ctx context.Context, k3sclient client.Client, vmwcreds *vjailbreakv1alpha1.VMwareCreds, datacenter, vmname string) ([]string, error) {
	c, finder, err := getFinderForVMwareCreds(ctx, k3sclient, vmwcreds, datacenter)
	if err != nil {
		return nil, fmt.Errorf("failed to get finder: %w", err)
	}

	// Get the vm
	vm, err := finder.VirtualMachine(ctx, vmname)
	if err != nil {
		return nil, fmt.Errorf("failed to find vm: %w", err)
	}

	var vmProps mo.VirtualMachine
	err = vm.Properties(ctx, vm.Reference(), []string{"config"}, &vmProps)
	if err != nil {
		return nil, fmt.Errorf("failed to get VM properties: %w", err)
	}

	var datastores []string
	var ds mo.Datastore
	var dsref types.ManagedObjectReference
	for _, device := range vmProps.Config.Hardware.Device {
		if _, ok := device.(*types.VirtualDisk); ok {
			switch backing := device.GetVirtualDevice().Backing.(type) {
			case *types.VirtualDiskFlatVer2BackingInfo:
				dsref = backing.Datastore.Reference()
			case *types.VirtualDiskSparseVer2BackingInfo:
				dsref = backing.Datastore.Reference()
			case *types.VirtualDiskRawDiskMappingVer1BackingInfo:
				dsref = backing.Datastore.Reference()
			default:
				return nil, fmt.Errorf("unsupported disk backing type: %T", device.GetVirtualDevice().Backing)
			}
			err := property.DefaultCollector(c).RetrieveOne(ctx, dsref, []string{"name"}, &ds)
			if err != nil {
				return nil, fmt.Errorf("failed to get datastore: %w", err)
			}

			datastores = append(datastores, ds.Name)
		}
	}
	return datastores, nil
}

// GetAllVMs gets all the VMs in a datacenter.
//
//nolint:gocyclo // GetAllVMs is complex but intentional due to VM discovery logic
func GetAllVMs(ctx context.Context, scope *scope.VMwareCredsScope, datacenter string) ([]vjailbreakv1alpha1.VMInfo, error) {
	log := scope.Logger
	vmErrors := []vmError{}
	errMu := sync.Mutex{}
	panicMu := sync.Mutex{}
	panicErrors := []interface{}{}
	vminfoMu := sync.Mutex{}
	var wg sync.WaitGroup

	c, finder, err := getFinderForVMwareCreds(ctx, scope.Client, scope.VMwareCreds, datacenter)
	if err != nil {
		return nil, fmt.Errorf("failed to get finder: %w", err)
	}

	vms, err := finder.VirtualMachineList(ctx, "*")
	if err != nil {
		return nil, fmt.Errorf("failed to get vms: %w", err)
	}
	// Pre-allocate vminfo slice with capacity of vms to avoid append allocations
	vminfo := make([]vjailbreakv1alpha1.VMInfo, 0, len(vms))

	// Create a semaphore to limit concurrent goroutines
	semaphore := make(chan struct{}, constants.VCenterVMScanConcurrencyLimit)

	for i := range vms {
		// Acquire semaphore (blocks if 100 goroutines are already running)
		semaphore <- struct{}{}
		wg.Add(1)
		go func(i int) {
			defer wg.Done()
			// Release semaphore when done
			defer func() { <-semaphore }()
			// Don't panic on error
			defer func() {
				if r := recover(); r != nil {
					panicMu.Lock()
					panicErrors = append(panicErrors, r)
					panicMu.Unlock()
				}
			}()

			processSingleVM(ctx, scope, vms[i], &errMu, &vmErrors, &vminfoMu, &vminfo, c)
		}(i)
	}
	// Wait for all VMs to be processed
	wg.Wait()

	// Close the semaphore channel after all goroutines have completed
	close(semaphore)

	if len(vmErrors) > 0 {
		log.Error(fmt.Errorf("failed to get (%d) VMs", len(vmErrors)), "failed to get VMs")
		// Print individual VM errors for better debugging
		for _, e := range vmErrors {
			log.Error(e.err, "VM error details", "vmName", e.vmName)
		}
	}

	return vminfo, nil
}

// ExtractVirtualNICs retrieves the virtual NICs defined in the VM hardware (config.hardware.device).
// It returns a list of NICs with MAC addresses, backing network identifiers, and index order.
func ExtractVirtualNICs(vmProps *mo.VirtualMachine) ([]vjailbreakv1alpha1.NIC, error) {
	nicList := []vjailbreakv1alpha1.NIC{}
	nicsIndex := 0

	for _, device := range vmProps.Config.Hardware.Device {
		var nic *types.VirtualEthernetCard

		switch d := device.(type) {
		case *types.VirtualE1000,
			*types.VirtualE1000e,
			*types.VirtualVmxnet,
			*types.VirtualVmxnet2,
			*types.VirtualVmxnet3,
			*types.VirtualPCNet32:
			if ethCard, ok := d.(types.BaseVirtualEthernetCard); ok {
				nic = ethCard.GetVirtualEthernetCard()
			}
		}

		if nic != nil && nic.Backing != nil {
			var network string
			switch backing := device.GetVirtualDevice().Backing.(type) {
			case *types.VirtualEthernetCardNetworkBackingInfo:
				if backing.Network != nil {
					network = backing.Network.Value
				}
			case *types.VirtualEthernetCardDistributedVirtualPortBackingInfo:
				network = backing.Port.PortgroupKey
			case *types.VirtualEthernetCardOpaqueNetworkBackingInfo:
				network = backing.OpaqueNetworkId
			}

			nicList = append(nicList, vjailbreakv1alpha1.NIC{
				MAC:     strings.ToLower(nic.MacAddress),
				Index:   nicsIndex,
				Network: network,
			})
			nicsIndex++
		}
	}
	return nicList, nil
}

// ExtractGuestNetworkInfo retrieves the runtime guest network configuration (guest.net)
// reported by VMware Tools. Returns MAC, IP, DNS, and origin for each NIC in the guest.
func ExtractGuestNetworkInfo(vmProps *mo.VirtualMachine) ([]vjailbreakv1alpha1.GuestNetwork, error) {
	guestNetworks := []vjailbreakv1alpha1.GuestNetwork{}

	for i, guestNet := range vmProps.Guest.Net {
		if guestNet.IpConfig == nil {
			continue
		}

		for _, ip := range guestNet.IpConfig.IpAddress {
			dnsConfigList := []string{}
			if guestNet.DnsConfig != nil {
				dnsConfigList = guestNet.DnsConfig.IpAddress
			}

			guestNetworks = append(guestNetworks, vjailbreakv1alpha1.GuestNetwork{
				MAC:          strings.ToLower(guestNet.MacAddress),
				IP:           ip.IpAddress,
				Origin:       ip.Origin,
				PrefixLength: ip.PrefixLength,
				DNS:          dnsConfigList,
				Device:       fmt.Sprintf("%d", i),
			})
		}
	}

	return guestNetworks, nil
}

// processVMDisk processes a single virtual disk device and updates the disk information
// it returns the datastore reference, RDM disk info, a skip flag, and any error encountered
// It checks if the disk is backed by a shared SCSI controller and skips the VM.
func processVMDisk(disk *types.VirtualDisk, hostStorageInfo *types.HostStorageDeviceInfo) (dsref *types.ManagedObjectReference, rdmDiskInfos vjailbreakv1alpha1.RDMDiskInfo, err error) {
	switch backing := disk.Backing.(type) {
	case *types.VirtualDiskFlatVer2BackingInfo:
		ref := backing.Datastore.Reference()
		dsref = &ref
	case *types.VirtualDiskSparseVer2BackingInfo:
		ref := backing.Datastore.Reference()
		dsref = &ref
	case *types.VirtualDiskRawDiskMappingVer1BackingInfo:
		ref := backing.Datastore.Reference()
		dsref = &ref
		if hostStorageInfo != nil {
			rdmDiskInfos = vjailbreakv1alpha1.RDMDiskInfo{
				DiskName: disk.DeviceInfo.GetDescription().Label,
				DiskSize: disk.CapacityInBytes,
			}
			for _, scsiDisk := range hostStorageInfo.ScsiLun {
				lunDetails := scsiDisk.GetScsiLun()
				if backing.LunUuid == lunDetails.Uuid {
					rdmDiskInfos.DisplayName = lunDetails.DisplayName
					rdmDiskInfos.UUID = lunDetails.Uuid
				}
			}
		}
	default:
		return nil, vjailbreakv1alpha1.RDMDiskInfo{}, fmt.Errorf("unsupported disk backing type: %T", disk.Backing)
	}

	return dsref, rdmDiskInfos, nil
}

// AppendUnique appends unique values to a slice
func AppendUnique(slice []string, values ...string) []string {
	for _, value := range values {
		if !slices.Contains(slice, value) {
			slice = append(slice, value)
		}
	}
	return slice
}

// CreateOrUpdateVMwareMachine creates or updates a VMwareMachine object for the given VM
func CreateOrUpdateVMwareMachine(ctx context.Context, client client.Client,
	vmwcreds *vjailbreakv1alpha1.VMwareCreds, vminfo *vjailbreakv1alpha1.VMInfo) error {
	sanitizedVMName, err := GetVMwareMachineNameForVMName(vminfo.Name)
	if err != nil {
		return fmt.Errorf("failed to get VM name: %w", err)
	}
	esxiK8sName, err := ConvertToK8sName(vminfo.ESXiName)
	if err != nil {
		return errors.Wrap(err, "failed to convert ESXi name to k8s name")
	}
	clusterK8sName, err := ConvertToK8sName(vminfo.ClusterName)
	if err != nil {
		return errors.Wrap(err, "failed to convert cluster name to k8s name")
	}
	// We need this flag because, there can be multiple VMwarecreds and each will
	// trigger its own reconciliation loop,
	// so we need to know if the object is new or not. if it is new we mark the migrated
	// field to false and powerstate to the current state of the vm.
	// If the object is not new, we update the status and persist the migrated status.
	init := false

	vmwvm := &vjailbreakv1alpha1.VMwareMachine{}
	vmwvmKey := k8stypes.NamespacedName{Name: sanitizedVMName, Namespace: vmwcreds.Namespace}

	// Try to fetch existing resource
	err = client.Get(ctx, vmwvmKey, vmwvm)
	if err != nil && !apierrors.IsNotFound(err) {
		return fmt.Errorf("failed to get VMwareMachine: %w", err)
	}

	// Check if the object is present or not if not present create a new object and set init to true.
	if apierrors.IsNotFound(err) {
		// If not found, create a new object
		vmwvm = &vjailbreakv1alpha1.VMwareMachine{
			ObjectMeta: metav1.ObjectMeta{
				Name:      vmwvmKey.Name,
				Namespace: vmwcreds.Namespace,
				Labels: map[string]string{
					constants.VMwareCredsLabel:   vmwcreds.Name,
					constants.ESXiNameLabel:      esxiK8sName,
					constants.VMwareClusterLabel: clusterK8sName,
				},
			},
			Spec: vjailbreakv1alpha1.VMwareMachineSpec{
				VMInfo: *vminfo,
			},
		}
		// Create the new object
		if err := client.Create(ctx, vmwvm); err != nil {
			return fmt.Errorf("failed to create VMwareMachine: %w", err)
		}
		init = true
	} else {
		// Initialize labels map if needed
		label := fmt.Sprintf("%s-%s", constants.VMwareCredsLabel, vmwcreds.Name)
		currentOSFamily := vmwvm.Spec.VMInfo.OSFamily
		// Check if label already exists with same value
		if vmwvm.Labels == nil || vmwvm.Labels[label] != trueString {
			// Initialize labels map if needed
			if vmwvm.Labels == nil {
				vmwvm.Labels = make(map[string]string)
			}
			vmwvm.Labels[label] = trueString
			// Update only if we made changes
			if err = client.Update(ctx, vmwvm); err != nil {
				return fmt.Errorf("failed to update VMwareMachine label: %w", err)
			}
		}
		// Set the new label
		vmwvm.Labels[constants.VMwareCredsLabel] = vmwcreds.Name

		if !reflect.DeepEqual(vmwvm.Spec.VMInfo, *vminfo) || !reflect.DeepEqual(vmwvm.Labels[constants.ESXiNameLabel], esxiK8sName) || !reflect.DeepEqual(vmwvm.Labels[constants.VMwareClusterLabel], clusterK8sName) {
			syncRDMDisks(vminfo, vmwvm)
			// update vminfo in case the VM has been moved by vMotion
			assignedIP := ""
			osType := ""

			if vmwvm.Spec.VMInfo.AssignedIP != "" {
				assignedIP = vmwvm.Spec.VMInfo.AssignedIP
			}
			if vmwvm.Spec.VMInfo.OSFamily != "" {
				osType = vmwvm.Spec.VMInfo.OSFamily
			}
			vmwvm.Spec.VMInfo = *vminfo
			if assignedIP != "" {
				vmwvm.Spec.VMInfo.AssignedIP = assignedIP
			}
			if osType != "" && vmwvm.Spec.VMInfo.OSFamily == "" {
				vmwvm.Spec.VMInfo.OSFamily = osType
			}
			vmwvm.Labels[constants.ESXiNameLabel] = esxiK8sName
			vmwvm.Labels[constants.VMwareClusterLabel] = clusterK8sName

			if vmwvm.Spec.VMInfo.OSFamily == "" {
				vmwvm.Spec.VMInfo.OSFamily = currentOSFamily
			}
			// Update only if we made changes
			if err = client.Update(ctx, vmwvm); err != nil {
				return fmt.Errorf("failed to update VMwareMachine: %w", err)
			}
		}
	}

	// Assumption is if init is true, the object is new and it is not migrated hence mark migrated to false.
	if init {
		vmwvm.Status = vjailbreakv1alpha1.VMwareMachineStatus{
			PowerState: vminfo.VMState,
			Migrated:   false,
		}
	} else {
		// If the object is not new, update the status and persist migrated status.
		currentMigratedStatus := vmwvm.Status.Migrated
		if vmwvm.Status.PowerState != vminfo.VMState {
			vmwvm.Status.PowerState = vminfo.VMState
		}
		vmwvm.Status.Migrated = currentMigratedStatus
	}

	// Update the status
	if err := client.Status().Update(ctx, vmwvm); err != nil {
		return fmt.Errorf("failed to update VMwareMachine status: %w", err)
	}
	return nil
}

// GetClosestFlavour gets the closest flavor for the given CPU and memory
func GetClosestFlavour(_ context.Context, cpu, memory int, computeClient *gophercloud.ServiceClient) (*flavors.Flavor, error) {
	allPages, err := flavors.ListDetail(computeClient, nil).AllPages()
	if err != nil {
		return nil, fmt.Errorf("failed to list flavors: %w", err)
	}

	allFlavors, err := flavors.ExtractFlavors(allPages)
	if err != nil {
		return nil, fmt.Errorf("failed to extract all flavors: %w", err)
	}

	bestFlavor := new(flavors.Flavor)
	bestFlavor.VCPUs = constants.MaxVCPUs
	bestFlavor.RAM = constants.MaxRAM

	// Find the smallest flavor that meets the requirements
	for _, flavor := range allFlavors {
		if flavor.VCPUs >= cpu && flavor.RAM >= memory {
			if flavor.VCPUs < bestFlavor.VCPUs ||
				(flavor.VCPUs == bestFlavor.VCPUs && flavor.RAM < bestFlavor.RAM) {
				bestFlavor = &flavor
			}
		}
	}

	if bestFlavor.VCPUs != constants.MaxVCPUs {
		return bestFlavor, nil
	}
	return nil, fmt.Errorf("no suitable flavor found for %d vCPUs and %d MB RAM", cpu, memory)
}

// CreateOrUpdateLabel creates or updates a label on a VMwareMachine resource
func CreateOrUpdateLabel(ctx context.Context, client client.Client,
	vmwvm *vjailbreakv1alpha1.VMwareMachine, key, value string) error {
	_, err := controllerutil.CreateOrUpdate(ctx, client, vmwvm, func() error {
		if vmwvm.Labels == nil {
			vmwvm.Labels = make(map[string]string)
		}
		if vmwvm.Labels[key] == value {
			return nil
		}
		vmwvm.Labels[key] = value
		return nil
	})
	if err != nil {
		return fmt.Errorf("failed to create or update VMwareMachine labels: %w", err)
	}
	return nil
}

// FilterVMwareMachinesForCreds returns all VMwareMachine objects associated with a VMwareCreds resource
func FilterVMwareMachinesForCreds(ctx context.Context, k8sClient client.Client,
	vmwcreds *vjailbreakv1alpha1.VMwareCreds) (*vjailbreakv1alpha1.VMwareMachineList, error) {
	vmList := vjailbreakv1alpha1.VMwareMachineList{}
	if err := k8sClient.List(ctx, &vmList, client.InNamespace(constants.NamespaceMigrationSystem), client.MatchingLabels{constants.VMwareCredsLabel: vmwcreds.Name}); err != nil {
		return nil, errors.Wrap(err, "Error listing VMs")
	}
	return &vmList, nil
}

// FilterVMwareHostsForCreds filters VMwareHost objects for the given credentials
func FilterVMwareHostsForCreds(ctx context.Context, k8sClient client.Client, vmwcreds *vjailbreakv1alpha1.VMwareCreds) (*vjailbreakv1alpha1.VMwareHostList, error) {
	hostList := vjailbreakv1alpha1.VMwareHostList{}
	if err := k8sClient.List(ctx, &hostList, client.InNamespace(constants.NamespaceMigrationSystem), client.MatchingLabels{constants.VMwareCredsLabel: vmwcreds.Name}); err != nil {
		return nil, errors.Wrap(err, "Error listing VMs")
	}
	return &hostList, nil
}

// FilterVMwareClustersForCreds filters VMwareCluster objects for the given credentials
func FilterVMwareClustersForCreds(ctx context.Context, k8sClient client.Client, vmwcreds *vjailbreakv1alpha1.VMwareCreds) (*vjailbreakv1alpha1.VMwareClusterList, error) {
	clusterList := vjailbreakv1alpha1.VMwareClusterList{}
	if err := k8sClient.List(ctx, &clusterList, client.InNamespace(constants.NamespaceMigrationSystem), client.MatchingLabels{constants.VMwareCredsLabel: vmwcreds.Name}); err != nil {
		return nil, errors.Wrap(err, "Error listing VMs")
	}
	return &clusterList, nil
}

// FindVMwareMachinesNotInVcenter finds VMwareMachine objects that are not present in the vCenter
func FindVMwareMachinesNotInVcenter(ctx context.Context, client client.Client, vmwcreds *vjailbreakv1alpha1.VMwareCreds, vcenterVMs []vjailbreakv1alpha1.VMInfo) ([]vjailbreakv1alpha1.VMwareMachine, error) {
	vmList, err := FilterVMwareMachinesForCreds(ctx, client, vmwcreds)
	if err != nil {
		return nil, errors.Wrap(err, "Error filtering VMs")
	}
	var staleVMs []vjailbreakv1alpha1.VMwareMachine
	for _, vm := range vmList.Items {
		if !VMExistsInVcenter(vm.Spec.VMInfo.Name, vcenterVMs) {
			staleVMs = append(staleVMs, vm)
		}
	}
	return staleVMs, nil
}

// FindVMwareHostsNotInVcenter finds VMwareHost objects that are not present in the vCenter
func FindVMwareHostsNotInVcenter(ctx context.Context, client client.Client, vmwcreds *vjailbreakv1alpha1.VMwareCreds, clusterInfo []VMwareClusterInfo) ([]vjailbreakv1alpha1.VMwareHost, error) {
	hostList, err := FilterVMwareHostsForCreds(ctx, client, vmwcreds)
	if err != nil {
		return nil, errors.Wrap(err, "Error filtering VMs")
	}
	var staleHosts []vjailbreakv1alpha1.VMwareHost
	for _, host := range hostList.Items {
		if !HostExistsInVcenter(host.Name, clusterInfo) {
			staleHosts = append(staleHosts, host)
		}
	}
	return staleHosts, nil
}

// DeleteStaleVMwareMachines deletes VMwareMachine objects that are not present in the vCenter
func DeleteStaleVMwareMachines(ctx context.Context, client client.Client, vmwcreds *vjailbreakv1alpha1.VMwareCreds, vcenterVMs []vjailbreakv1alpha1.VMInfo) error {
	staleVMs, err := FindVMwareMachinesNotInVcenter(ctx, client, vmwcreds, vcenterVMs)
	if err != nil {
		return errors.Wrap(err, "Error finding stale VMs")
	}
	for _, vm := range staleVMs {
		if err := client.Delete(ctx, &vm); err != nil {
			if !apierrors.IsNotFound(err) {
				return errors.Wrap(err, fmt.Sprintf("Error deleting stale VM '%s'", vm.Name))
			}
		}
	}
	return nil
}

// VMExistsInVcenter checks if a VM exists in the vCenter
func VMExistsInVcenter(vmName string, vcenterVMs []vjailbreakv1alpha1.VMInfo) bool {
	for _, vm := range vcenterVMs {
		if vm.Name == vmName {
			return true
		}
	}
	return false
}

// HostExistsInVcenter checks if a host exists in the vCenter
func HostExistsInVcenter(hostName string, clusterInfo []VMwareClusterInfo) bool {
	for _, cluster := range clusterInfo {
		for _, host := range cluster.Hosts {
			if host.Name == hostName {
				return true
			}
		}
	}
	return false
}

// DeleteDependantObjectsForVMwareCreds removes all objects dependent on a VMwareCreds resource
func DeleteDependantObjectsForVMwareCreds(ctx context.Context, scope *scope.VMwareCredsScope) error {
	log := scope.Logger
	log.Info("Deleting dependant objects for VMwareCreds", "vmwarecreds", scope.Name())
	if err := DeleteVMwareMachinesForVMwareCreds(ctx, scope); err != nil {
		return errors.Wrap(err, "Error deleting VMs")
	}
	if err := DeleteVMwareHostsForVMwareCreds(ctx, scope); err != nil {
		return errors.Wrap(err, "Error deleting hosts")
	}
	if err := DeleteVMwareClustersForVMwareCreds(ctx, scope); err != nil {
		return errors.Wrap(err, "Error deleting clusters")
	}

	if err := DeleteVMwarecredsSecret(ctx, scope); err != nil {
		return errors.Wrap(err, "Error deleting secret")
	}

	return nil
}

// DeleteVMwarecredsSecret removes the secret associated with a VMwareCreds resource
func DeleteVMwarecredsSecret(ctx context.Context, scope *scope.VMwareCredsScope) error {
	secret := corev1.Secret{
		ObjectMeta: metav1.ObjectMeta{
			Name:      scope.VMwareCreds.Spec.SecretRef.Name,
			Namespace: constants.NamespaceMigrationSystem,
		},
	}
	if err := scope.Client.Delete(ctx, &secret); err != nil {
		if !apierrors.IsNotFound(err) {
			return errors.Wrap(err, "failed to delete associated secret")
		}
	}
	return nil
}

// DeleteVMwareMachinesForVMwareCreds removes all VMwareMachine objects associated with a VMwareCreds resource
func DeleteVMwareMachinesForVMwareCreds(ctx context.Context, scope *scope.VMwareCredsScope) error {
	vmList, err := FilterVMwareMachinesForCreds(ctx, scope.Client, scope.VMwareCreds)
	if err != nil {
		return errors.Wrap(err, "Error filtering VMs")
	}
	for _, vm := range vmList.Items {
		if err := scope.Client.Delete(ctx, &vm); err != nil {
			if !apierrors.IsNotFound(err) {
				return errors.Wrap(err, fmt.Sprintf("error deleting VM '%s'", vm.Name))
			}
		}
	}
	return nil
}

// DeleteVMwareClustersForVMwareCreds removes all VMwareCluster objects associated with a VMwareCreds resource
func DeleteVMwareClustersForVMwareCreds(ctx context.Context, scope *scope.VMwareCredsScope) error {
	clusterList, err := FilterVMwareClustersForCreds(ctx, scope.Client, scope.VMwareCreds)
	if err != nil {
		return errors.Wrap(err, "Error filtering VMs")
	}
	for _, cluster := range clusterList.Items {
		if err := scope.Client.Delete(ctx, &cluster); err != nil {
			if !apierrors.IsNotFound(err) {
				return errors.Wrap(err, fmt.Sprintf("error deleting VM '%s'", cluster.Name))
			}
		}
	}
	return nil
}

// DeleteVMwareHostsForVMwareCreds removes all VMwareHost objects associated with a VMwareCreds resource
func DeleteVMwareHostsForVMwareCreds(ctx context.Context, scope *scope.VMwareCredsScope) error {
	hostList, err := FilterVMwareHostsForCreds(ctx, scope.Client, scope.VMwareCreds)
	if err != nil {
		return errors.Wrap(err, "Error filtering VMs")
	}
	for _, host := range hostList.Items {
		if err := scope.Client.Delete(ctx, &host); err != nil {
			if !apierrors.IsNotFound(err) {
				return errors.Wrap(err, fmt.Sprintf("error deleting VM '%s'", host.Name))
			}
		}
	}
	return nil
}

// containsString checks if a string exists in a slice
func containsString(slice []string, target string) bool {
	for _, item := range slice {
		if item == target {
			return true
		}
	}
	return false
}

// syncRDMDisks handles synchronization of RDM disk information between VMInfo and VMwareMachine
func syncRDMDisks(vminfo *vjailbreakv1alpha1.VMInfo, vmwvm *vjailbreakv1alpha1.VMwareMachine) {
	// Both have RDM disks - preserve OpenStack related information
	if vminfo.RDMDisks != nil && vmwvm.Spec.VMInfo.RDMDisks != nil {
		// Create a map of existing VMware Machine RDM disks by disk name
		existingDisks := make(map[string]vjailbreakv1alpha1.RDMDiskInfo)
		for _, disk := range vmwvm.Spec.VMInfo.RDMDisks {
			existingDisks[disk.DiskName] = disk
		}

		// Update VMInfo RDM disks while preserving OpenStack information
		for i, disk := range vminfo.RDMDisks {
			if existingDisk, ok := existingDisks[disk.DiskName]; ok {
				// Preserve OpenStack volume reference if new one is nil
				if reflect.DeepEqual(vminfo.RDMDisks[i].OpenstackVolumeRef, vjailbreakv1alpha1.OpenStackVolumeRefInfo{}) &&
					!reflect.DeepEqual(existingDisk.OpenstackVolumeRef, vjailbreakv1alpha1.OpenStackVolumeRefInfo{}) {
					vminfo.RDMDisks[i].OpenstackVolumeRef = existingDisk.OpenstackVolumeRef
				} else {
					// Preserve CinderBackendPool if new one is nil
					if vminfo.RDMDisks[i].OpenstackVolumeRef.CinderBackendPool == "" &&
						existingDisk.OpenstackVolumeRef.CinderBackendPool != "" {
						vminfo.RDMDisks[i].OpenstackVolumeRef.CinderBackendPool = existingDisk.OpenstackVolumeRef.CinderBackendPool
					}

					// Preserve VolumeType if new one is nil
					if vminfo.RDMDisks[i].OpenstackVolumeRef.VolumeType == "" &&
						existingDisk.OpenstackVolumeRef.VolumeType != "" {
						vminfo.RDMDisks[i].OpenstackVolumeRef.VolumeType = existingDisk.OpenstackVolumeRef.VolumeType
					}
				}
			} else {
				fmt.Printf("RDM attributes exist on VM but disk not found in  RDM disks\n")
			}
		}
	}
}

// getHostStorageDeviceInfo retrieves the storage device information for the host of a given VM
func getHostStorageDeviceInfo(ctx context.Context, vm *object.VirtualMachine, hostStorageMap *sync.Map) (*types.HostStorageDeviceInfo, error) {
	hostSystem, err := vm.HostSystem(ctx)
	if err != nil {
		return nil, fmt.Errorf("failed to get host system: %v", err)
	}
	var hostStorageDevice *types.HostStorageDeviceInfo
	hostStorageDevicefromMap, ok := hostStorageMap.Load(hostSystem.String())
	if ok {
		hostStorageDevice, ok = hostStorageDevicefromMap.(*types.HostStorageDeviceInfo)
		if !ok {
			return nil, fmt.Errorf("invalid type assertion for host system from map")
		}
	} else {
		var hs mo.HostSystem
		err = hostSystem.Properties(ctx, hostSystem.Reference(), []string{"config.storageDevice"}, &hs)
		if err != nil || (hs.Config == nil && hs.Config.StorageDevice == nil) {
			return nil, fmt.Errorf("failed to get host system properties: %v", err)
		}
		hostStorageMap.Store(hostSystem.String(), hs.Config.StorageDevice)
		hostStorageDevice = hs.Config.StorageDevice
	}
	return hostStorageDevice, nil
}

// populateRDMDiskInfoFromAttributes processes VM annotations and custom attributes to populate RDM disk information
// RDM disk attributes in Vmware for migration - VJB_RDM:diskName:volumeRef:value
// eg:
//
//	VJB_RDM:Hard Disk:volumeRef:"source-id"="abac111"
func populateRDMDiskInfoFromAttributes(ctx context.Context, baseRDMDisks []vjailbreakv1alpha1.RDMDiskInfo, attributes []string) ([]vjailbreakv1alpha1.RDMDiskInfo, error) {
	rdmMap := make(map[string]vjailbreakv1alpha1.RDMDiskInfo)
	log := ctrllog.FromContext(ctx)

	// Create copies of base RDM disks to preserve existing data
	for i := range baseRDMDisks {
		diskCopy := baseRDMDisks[i] // Make a copy
		rdmMap[strings.TrimSpace(diskCopy.DiskName)] = diskCopy
	}
	// Process attributes for additional RDM information
	for _, attr := range attributes {
		if strings.Contains(attr, "VJB_RDM:") {
			fmt.Println("Processing RDM attribute:", attr)
			parts := strings.Split(attr, ":")
			if len(parts) != 4 {
				continue
			}

			diskName := strings.TrimSpace(parts[1])
			key := parts[2]
			value := parts[3]

			// Get or create RDMDiskInfo
			rdmInfo, exists := rdmMap[diskName]
			if exists {
				// Update fields only if new value is provided
				if strings.TrimSpace(key) == "volumeRef" && value != "" {
					splotVolRef := strings.Split(value, "=")
					if len(splotVolRef) != 2 {
						return nil, fmt.Errorf("invalid volume reference format: %s", rdmInfo.OpenstackVolumeRef.VolumeRef)
					}
					mp := make(map[string]string)
					mp[splotVolRef[0]] = splotVolRef[1]
					log.Info("Setting OpenStack Volume Ref for RDM disk:", diskName, "to")
					rdmInfo.OpenstackVolumeRef = vjailbreakv1alpha1.OpenStackVolumeRefInfo{
						VolumeRef: mp,
					}
					rdmMap[diskName] = rdmInfo
				}
			} else {
				log.Info("RDM attributes exist on VM but disk not found in  RDM disks")
			}
		}
	}
	// Convert map back to slice while preserving all data
	rdmDisks := make([]vjailbreakv1alpha1.RDMDiskInfo, 0, len(rdmMap))
	for _, rdmInfo := range rdmMap {
		rdmDisks = append(rdmDisks, rdmInfo)
	}
	return rdmDisks, nil
}

// getClusterNameFromHost gets the cluster name from a host system
func getClusterNameFromHost(ctx context.Context, c *vim25.Client, host mo.HostSystem) string {
	if host.Parent == nil {
		return ""
	}

	// Determine parent type based on the object reference type
	parentType := host.Parent.Type
	// Get the parent name
	var parentEntity mo.ManagedEntity
	err := property.DefaultCollector(c).RetrieveOne(ctx, *host.Parent, []string{"name"}, &parentEntity)
	if err != nil {
		fmt.Printf("failed to get parent info for host %s: %v\n", host.Name, err)
		return ""
	}

	// Handle based on the parent's type
	switch parentType {
	case "ClusterComputeResource":
		var cluster mo.ClusterComputeResource
		err = property.DefaultCollector(c).RetrieveOne(ctx, *host.Parent, []string{"name"}, &cluster)
		if err != nil {
			fmt.Printf("failed to get cluster name for host %s: %v\n", host.Name, err)
			return ""
		}
		return cluster.Name
	case "ComputeResource":
		var compute mo.ComputeResource
		err = property.DefaultCollector(c).RetrieveOne(ctx, *host.Parent, []string{"name"}, &compute)
		if err != nil {
			fmt.Printf("failed to get compute resource name for host %s: %v\n", host.Name, err)
			return ""
		}
		return compute.Name
	default:
		fmt.Printf("unknown parent type for host %s: %s\n", host.Name, parentType)
		return ""
	}
}

// getCinderVolumeBackendPools retrieves the list of Cinder volume backend pools from OpenStack
func getCinderVolumeBackendPools(openstackClients *OpenStackClients) ([]string, error) {
	allStoragePoolPages, err := schedulerstats.List(openstackClients.BlockStorageClient, nil).AllPages()
	if err != nil {
		return nil, errors.Wrap(err, "failed to list all storage backend pools")
	}
	pools, err := schedulerstats.ExtractStoragePools(allStoragePoolPages)
	if err != nil {
		return nil, errors.Wrap(err, "failed to extract all storage backend pools")
	}
	volBackendPools := make([]string, 0, len(pools))
	for _, pool := range pools {
		volBackendPools = append(volBackendPools, pool.Name)
	}
	return volBackendPools, nil
}

func appendToVMErrorsThreadSafe(errMu *sync.Mutex, vmErrors *[]vmError, vmName string, err error) {
	errMu.Lock()
	*vmErrors = append(*vmErrors, vmError{vmName: vmName, err: err})
	errMu.Unlock()
}

func appendToVMInfoThreadSafe(vminfoMu *sync.Mutex, vminfo *[]vjailbreakv1alpha1.VMInfo, vmInfo vjailbreakv1alpha1.VMInfo) {
	vminfoMu.Lock()
	*vminfo = append(*vminfo, vmInfo)
	vminfoMu.Unlock()
}

func getFinderForVMwareCreds(ctx context.Context, k3sclient client.Client, vmwcreds *vjailbreakv1alpha1.VMwareCreds, datacenter string) (*vim25.Client, *find.Finder, error) {
	c, err := ValidateVMwareCreds(ctx, k3sclient, vmwcreds)
	if err != nil {
		return nil, nil, fmt.Errorf("failed to validate vCenter connection: %w", err)
	}
	finder := find.NewFinder(c, false)
	dc, err := finder.Datacenter(ctx, datacenter)
	if err != nil {
		return nil, nil, fmt.Errorf("failed to find datacenter: %w", err)
	}
	finder.SetDatacenter(dc)
	return c, finder, nil
}

func processSingleVM(ctx context.Context, scope *scope.VMwareCredsScope, vm *object.VirtualMachine, errMu *sync.Mutex, vmErrors *[]vmError, vminfoMu *sync.Mutex, vminfo *[]vjailbreakv1alpha1.VMInfo, c *vim25.Client) {
	var vmProps mo.VirtualMachine
	var datastores []string
	networks := make([]string, 0, 4) // Pre-allocate with estimated capacity
	disks := make([]string, 0, 8)    // Pre-allocate with estimated capacity
	var clusterName string
	log := scope.Logger
	err := vm.Properties(ctx, vm.Reference(), []string{
		"config",
		"guest",
		"runtime",
		"network",
		"summary.config.annotation",
	}, &vmProps)
	if err != nil {
		appendToVMErrorsThreadSafe(errMu, vmErrors, vm.Name(), fmt.Errorf("failed to get VM properties: %w", err))
		return
	}
	if vmProps.Config == nil {
		// VM is not powered on or is in creating state
		log.Info("VM properties not available for vm, skipping this VM", "VM NAME", vm.Name())
		return
	}
	// Fetch details required for RDM disks
	hostStorageMap := sync.Map{}
	controllers := make(map[int32]types.BaseVirtualSCSIController)
	// Collect all SCSI controller to find shared RDM disks
	for _, device := range vmProps.Config.Hardware.Device {
		if scsiController, ok := device.(types.BaseVirtualSCSIController); ok {
			controllers[device.GetVirtualDevice().Key] = scsiController
		}
	}
	// Get basic RDM disk info from VM properties
	rdmDiskInfos := make([]vjailbreakv1alpha1.RDMDiskInfo, 0)
	hostStorageInfo, err := getHostStorageDeviceInfo(ctx, vm, &hostStorageMap)
	if err != nil {
		appendToVMErrorsThreadSafe(errMu, vmErrors, vm.Name(), fmt.Errorf("failed to get disk info for vm: %w", err))
		return
	}

	attributes := strings.Split(vmProps.Summary.Config.Annotation, "\n")
	pc := property.DefaultCollector(c)
	for _, netRef := range vmProps.Network {
		var netObj mo.Network
		err := pc.RetrieveOne(ctx, netRef, []string{"name"}, &netObj)
		if err != nil {
			appendToVMErrorsThreadSafe(errMu, vmErrors, vm.Name(), fmt.Errorf("failed to retrieve network name for %s: %w", netRef.Value, err))
			return
		}
		networks = append(networks, netObj.Name)
	}

	var skipVM bool
	for _, device := range vmProps.Config.Hardware.Device {
		disk, ok := device.(*types.VirtualDisk)
		if !ok {
			continue
		}
		dsref, rdmInfos, skip, err := processVMDisk(ctx, disk, controllers, hostStorageInfo, vm.Name())
		if err != nil {
			appendToVMErrorsThreadSafe(errMu, vmErrors, vm.Name(), fmt.Errorf("failed to process VM disk: %w", err))
			return
		}
		if skip {
			skipVM = true
			break
		}
		if !reflect.DeepEqual(rdmInfos, vjailbreakv1alpha1.RDMDiskInfo{}) {
			rdmDiskInfos = append(rdmDiskInfos, rdmInfos)
			continue
		}

		var ds mo.Datastore
		err = pc.RetrieveOne(ctx, *dsref, []string{"name"}, &ds)
		if err != nil {
			appendToVMErrorsThreadSafe(errMu, vmErrors, vm.Name(), fmt.Errorf("failed to get datastore: %w", err))
			return
		}

		datastores = AppendUnique(datastores, ds.Name)
		disks = append(disks, disk.DeviceInfo.GetDescription().Label)
	}

	// Get the host name and parent (cluster) information
	host := mo.HostSystem{}
	err = property.DefaultCollector(c).RetrieveOne(ctx, *vmProps.Runtime.Host, []string{"name", "parent"}, &host)
	if err != nil {
		appendToVMErrorsThreadSafe(errMu, vmErrors, vm.Name(), fmt.Errorf("failed to get host name: %w", err))
		return
	}

	clusterName = getClusterNameFromHost(ctx, c, host)

	if skipVM {
		return
	}
	if len(rdmDiskInfos) >= 1 && len(disks) == 0 {
		log.Info("Skipping VM: VM has RDM disks but no regular bootable disks found, migration not supported", "VM NAME", vm.Name())
		return
	}
	if len(rdmDiskInfos) > 0 {
		log.Info("VM has RDM disks, populating RDM disk info from attributes", "VM NAME", vm.Name())
		rdmDiskInfos, err = populateRDMDiskInfoFromAttributes(ctx, rdmDiskInfos, attributes)
		if err != nil {
			log.Error(err, "failed to populate RDM disk info from attributes for vm", "VM NAME", vm.Name())
			return
		}
	}

	// Get the virtual NICs
	nicList, err := ExtractVirtualNICs(&vmProps)
	if err != nil {
		appendToVMErrorsThreadSafe(errMu, vmErrors, vm.Name(), fmt.Errorf("failed to get virtual NICs for vm %s: %w", vm.Name(), err))
	}
	// Get the guest network info
	guestNetworksFromVmware, err := ExtractGuestNetworkInfo(&vmProps)
	if err != nil {
		appendToVMErrorsThreadSafe(errMu, vmErrors, vm.Name(), fmt.Errorf("failed to get guest network info for vm %s: %w", vm.Name(), err))
	}

	// Convert VM name to Kubernetes-safe name
	vmName, err := GetVMwareMachineNameForVMName(vmProps.Config.Name)
	if err != nil {
		appendToVMErrorsThreadSafe(errMu, vmErrors, vm.Name(), fmt.Errorf("failed to convert vm name: %w", err))
	}

	vmwvm := &vjailbreakv1alpha1.VMwareMachine{}
	vmwvmKey := k8stypes.NamespacedName{Name: vmName, Namespace: scope.Namespace()}
	var guestNetworks []vjailbreakv1alpha1.GuestNetwork
	var osFamily string
	err = scope.Client.Get(ctx, vmwvmKey, vmwvm)
	switch {
	case apierrors.IsNotFound(err):
		// First time creation – use whatever vCenter gave us (could be nil)
		guestNetworks = guestNetworksFromVmware
		osFamily = vmProps.Guest.GuestFamily

	case err != nil:
		// Unexpected error
		appendToVMErrorsThreadSafe(errMu, vmErrors, vm.Name(), fmt.Errorf("failed to get VMwareMachine: %w", err))
		return

	default:
		// Object exists
		if len(guestNetworksFromVmware) > 0 {
			// Only update if we got fresh data from vCenter
			guestNetworks = guestNetworksFromVmware
		} else {
			// Use existing data because VM is switched off and we can't get the info from vCenter
			guestNetworks = vmwvm.Spec.VMInfo.GuestNetworks
		}
		if vmProps.Guest.GuestFamily != "" {
			osFamily = vmProps.Guest.GuestFamily
		} else {
			osFamily = vmwvm.Spec.VMInfo.OSFamily
		}
	}

	// exclude vCLS VMs
	if strings.HasPrefix(vmProps.Config.Name, "vCLS-") {
		return
	}
	currentVM := vjailbreakv1alpha1.VMInfo{
		Name:              vmProps.Config.Name,
		Datastores:        datastores,
		Disks:             disks,
		Networks:          networks,
		IPAddress:         vmProps.Guest.IpAddress,
		VMState:           vmProps.Guest.GuestState,
		OSFamily:          osFamily,
		CPU:               int(vmProps.Config.Hardware.NumCPU),
		Memory:            int(vmProps.Config.Hardware.MemoryMB),
		ESXiName:          host.Name,
		ClusterName:       clusterName,
		RDMDisks:          rdmDiskInfos,
		NetworkInterfaces: nicList,
		GuestNetworks:     guestNetworks,
	}
	appendToVMInfoThreadSafe(vminfoMu, vminfo, currentVM)
	err = CreateOrUpdateVMwareMachine(ctx, scope.Client, scope.VMwareCreds, &currentVM)
	if err != nil {
		appendToVMErrorsThreadSafe(errMu, vmErrors, vm.Name(), fmt.Errorf("failed to create or update VMwareMachine: %w", err))
	}
}<|MERGE_RESOLUTION|>--- conflicted
+++ resolved
@@ -296,10 +296,7 @@
 	if err != nil {
 		return nil, errors.Wrap(err, "failed to get cinder volume backend pools")
 	}
-<<<<<<< HEAD
-	openstacknetworks := make([]string, len(allNetworks))
-=======
->>>>>>> eaf2cf1c
+	openstacknetworks := make([]string, 0, len(allNetworks))
 	for i := 0; i < len(allNetworks); i++ {
 		openstacknetworks = append(openstacknetworks, allNetworks[i].Name)
 	}
