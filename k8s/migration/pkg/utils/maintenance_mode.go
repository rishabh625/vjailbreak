package utils

import (
	"context"
	"fmt"

	vjailbreakv1alpha1 "github.com/platform9/vjailbreak/k8s/migration/api/v1alpha1"
	"github.com/platform9/vjailbreak/k8s/migration/pkg/constants"
	"github.com/platform9/vjailbreak/k8s/migration/pkg/scope"
	metav1 "k8s.io/apimachinery/pkg/apis/meta/v1"
	k8stypes "k8s.io/apimachinery/pkg/types"

	"github.com/vmware/govmomi/find"
	"github.com/vmware/govmomi/property"
	"github.com/vmware/govmomi/vim25/mo"
	"github.com/vmware/govmomi/vim25/types"
	"sigs.k8s.io/controller-runtime/pkg/client"
	"sigs.k8s.io/controller-runtime/pkg/log"

	corev1 "k8s.io/api/core/v1"
)

// CanEnterMaintenanceMode checks if an ESXi host can successfully enter maintenance mode
// with all VMs automatically migrating off to other hosts. It checks host, VM, and cluster
// settings that could block automatic VM migration.
//
//nolint:gocyclo // reason: function is complex but intentionally so
func CanEnterMaintenanceMode(ctx context.Context, scope *scope.RollingMigrationPlanScope, vmwcreds *vjailbreakv1alpha1.VMwareCreds, hostName string, config RollingMigartionValidationConfig) (bool, string, error) {
	// List of VMs that cannot migrate
	blockedVMs := make([]string, 0)
	k8sClient := scope.Client
	// Connect to vCenter
	c, err := ValidateVMwareCreds(ctx, k8sClient, vmwcreds)
	defer LogoutVMwareClient(ctx, k8sClient, vmwcreds, c) // Logout the client

	if err != nil {
		return false, fmt.Sprintf("failed to validate vCenter connection: %v", err), fmt.Errorf("failed to validate vCenter connection: %w", err)
	}
	if c != nil {
		defer c.CloseIdleConnections()
<<<<<<< HEAD
		defer LogoutVMwareClient(ctx, k8sClient, vmwcreds, c)
=======
		defer func() {
			if err := LogoutVMwareClient(ctx, k8sClient, vmwcreds, c); err != nil {
				log.FromContext(ctx).Error(err, "Failed to logout VMware client")
			}
		}()
>>>>>>> a0ed50df
	}
	// Create a finder to locate objects
	finder := find.NewFinder(c, true)

	// Use default datacenter
	dc, err := finder.DefaultDatacenter(ctx)
	if err != nil {
		return false, fmt.Sprintf("error getting datacenter: %v", err), fmt.Errorf("error getting datacenter: %w", err)
	}
	finder.SetDatacenter(dc)

	// Get host system
	host, err := finder.HostSystem(ctx, hostName)
	if err != nil {
		return false, fmt.Sprintf("host not found: %v", err), fmt.Errorf("host not found: %w", err)
	}

	// Get host properties
	var hostProps mo.HostSystem
	err = host.Properties(ctx, host.Reference(), []string{"vm", "parent"}, &hostProps)
	if err != nil {
		return false, fmt.Sprintf("error getting host properties: %v", err), fmt.Errorf("error getting host properties: %w", err)
	}

	// Check if host already in maintenance mode
	var hostSummary mo.HostSystem
	err = host.Properties(ctx, host.Reference(), []string{"runtime"}, &hostSummary)
	if err != nil {
		return false, fmt.Sprintf("error getting host runtime: %v", err), fmt.Errorf("error getting host runtime: %w", err)
	}

	if hostSummary.Runtime.InMaintenanceMode {
		return true, fmt.Sprintf("Host %s already in maintenance mode", hostName), nil
	}

	// Check cluster settings
	clusterMoRef := hostProps.Parent
	var cluster mo.ClusterComputeResource
	pc := property.DefaultCollector(c)
	err = pc.RetrieveOne(ctx, *clusterMoRef, []string{"configuration", "name"}, &cluster)
	if err != nil {
		return false, fmt.Sprintf("failed to get cluster information: %v", err), fmt.Errorf("failed to get cluster information: %w", err)
	}

	if config.CheckDRSEnabled || config.CheckDRSIsFullyAutomated {
		// Check if DRS is enabled and in fully automated mode
		if cluster.Configuration.DrsConfig.Enabled == nil {
			return false, "cluster configuration not available", nil
		}

		drsEnabled := cluster.Configuration.DrsConfig.Enabled != nil && *cluster.Configuration.DrsConfig.Enabled
		drsAutomationLevel := cluster.Configuration.DrsConfig.DefaultVmBehavior

		// Check if DRS automation level supports automatic migration
		if !drsEnabled {
			return false, fmt.Sprintf("DRS not enabled on cluster %s, VM migration will not be automatic", cluster.Name), nil
		}

		if config.CheckDRSIsFullyAutomated {
			fullyAutomated := drsAutomationLevel == types.DrsBehaviorFullyAutomated
			if !fullyAutomated {
				return false, fmt.Sprintf("DRS not in fully automated mode on cluster %s, some VMs may not migrate automatically", cluster.Name), nil
			}
		}
	}

	// Check if there are any other hosts in the cluster to migrate to
	var clusterHosts mo.ClusterComputeResource
	err = pc.RetrieveOne(ctx, *clusterMoRef, []string{"host"}, &clusterHosts)
	if err != nil {
		return false, fmt.Sprintf("failed to get cluster hosts: %v", err), fmt.Errorf("failed to get cluster hosts: %w", err)
	}

	if config.CheckIfThereAreMoreThanOneHostInCluster {
		if len(clusterHosts.Host) <= 1 {
			return false, fmt.Sprintf("cluster %s has only one host, nowhere to migrate VMs", cluster.Name), nil
		}
	}

	// Check cluster resource capacity
	var clusterResourceUsageSummary mo.ClusterComputeResource
	err = pc.RetrieveOne(ctx, *clusterMoRef, []string{"summary"}, &clusterResourceUsageSummary)
	if err != nil {
		return false, fmt.Sprintf("failed to get cluster resource summary: %v", err), fmt.Errorf("failed to get cluster resource summary: %w", err)
	}

	if config.CheckClusterRemainingHostCapacity {
		// Check if remaining hosts have enough capacity
		if clusterResourceUsageSummary.Summary != nil && clusterResourceUsageSummary.Summary.GetComputeResourceSummary() != nil {
			summary := clusterResourceUsageSummary.Summary.GetComputeResourceSummary()

			// Calculate if removing this host would leave enough capacity
			// This is a basic estimation - in reality vSphere DRS has more sophisticated algorithms
			effectiveHosts := len(clusterHosts.Host) - 1 // Removing the host we're checking
			if effectiveHosts > 0 {
				currentCPUUsage := float64(summary.TotalCpu-summary.EffectiveCpu) / float64(summary.TotalCpu)
				currentMemUsage := float64(summary.TotalMemory-summary.EffectiveMemory) / float64(summary.TotalMemory)

				// A rough estimation assuming equal hosts
				projectedCPUUsage := currentCPUUsage * float64(len(clusterHosts.Host)) / float64(effectiveHosts)
				projectedMemUsage := currentMemUsage * float64(len(clusterHosts.Host)) / float64(effectiveHosts)

				if projectedCPUUsage > 1 || projectedMemUsage > 1 {
					return false, fmt.Sprintf("Cluster might not have enough resources after removing host. Projected usage: CPU %.2f%%, Memory %.2f%%",
						projectedCPUUsage*100, projectedMemUsage*100), nil
				}
			}
		}
	}

	// Check VMs on the host
	if len(hostProps.Vm) == 0 {
		return true, fmt.Sprintf("No VMs on host %s, maintenance mode can be entered", hostName), nil
	}

	if config.CheckVMsAreNotBlockedForMigration {
		// Get properties for all VMs on the host
		var vms []mo.VirtualMachine
		var vmRefs []types.ManagedObjectReference
		vmRefs = append(vmRefs, hostProps.Vm...)

		err = pc.Retrieve(ctx, vmRefs, []string{"name", "runtime", "config", "summary"}, &vms)
		if err != nil {
			return false, fmt.Sprintf("failed to retrieve VM properties: %v", err), fmt.Errorf("failed to retrieve VM properties: %w", err)
		}

		for _, vm := range vms {
			blockedVMs = append(blockedVMs, CheckVMForMaintenanceMode(vm))
		}

		if len(blockedVMs) > 0 {
			return false, fmt.Sprintf("some VMs on host %s are blocked for migration: %v", hostName, blockedVMs), nil
		}
	}

	return true, "", nil
}

// GetMaintenanceModeOptions creates a maintenance mode specification for the specified ESXi host
// It configures appropriate options based on the host's capabilities, including VSAN settings
func GetMaintenanceModeOptions(ctx context.Context, k8sClient client.Client, vmwcreds *vjailbreakv1alpha1.VMwareCreds, hostName string) (*types.HostMaintenanceSpec, error) {
	// Connect to vCenter
	c, err := ValidateVMwareCreds(ctx, k8sClient, vmwcreds)
	defer LogoutVMwareClient(ctx, k8sClient, vmwcreds, c) // Logout the client

	if err != nil {
		return nil, fmt.Errorf("failed to validate vCenter connection: %w", err)
	}
	if c != nil {
		defer c.CloseIdleConnections()
		defer func() {
			if err := LogoutVMwareClient(ctx, k8sClient, vmwcreds, c); err != nil {
				// Log error but don't return it since this is a cleanup operation
				log.FromContext(ctx).Error(err, "Failed to logout VMware client")
			}
		}()
	}
	// Create a finder to locate objects
	finder := find.NewFinder(c, true)

	// Use default datacenter
	dc, err := finder.DefaultDatacenter(ctx)
	if err != nil {
		return nil, fmt.Errorf("error getting datacenter: %w", err)
	}
	finder.SetDatacenter(dc)

	// Get host system
	host, err := finder.HostSystem(ctx, hostName)
	if err != nil {
		return nil, fmt.Errorf("host not found: %w", err)
	}

	// Create maintenance spec with defaults
	spec := &types.HostMaintenanceSpec{
		// Default to migrating VMs to other hosts
		VsanMode: &types.VsanHostDecommissionMode{
			ObjectAction: string(types.VsanHostDecommissionModeObjectActionEnsureObjectAccessibility),
		},
	}

	// Get host capabilities to determine VSAN options if needed
	var hostProps mo.HostSystem
	err = host.Properties(ctx, host.Reference(), []string{"capability", "config"}, &hostProps)
	if err != nil {
		return nil, fmt.Errorf("error getting host properties: %w", err)
	}

	// Set appropriate options based on host capabilities
	if hostProps.Config != nil && hostProps.Config.VsanHostConfig != nil && hostProps.Config.VsanHostConfig.Enabled != nil && *hostProps.Config.VsanHostConfig.Enabled {
		// Host has VSAN enabled, set appropriate mode
		spec.VsanMode = &types.VsanHostDecommissionMode{
			ObjectAction: string(types.VsanHostDecommissionModeObjectActionEnsureObjectAccessibility),
		}
	}

	return spec, nil
}

// CheckVMForMaintenanceMode evaluates if a VM would block maintenance mode operations
// Returns an empty string if the VM won't block maintenance mode, otherwise returns VM name with reason
func CheckVMForMaintenanceMode(vm mo.VirtualMachine) string {
	// Check VM power state
	if vm.Runtime.PowerState == types.VirtualMachinePowerStatePoweredOff {
		return fmt.Sprintf("%s (powered off)", vm.Name)
	}

	// Check for vMotion capability
	if vm.Runtime.Host == nil {
		return fmt.Sprintf("%s (no host information)", vm.Name)
	}

	// Check for VM specific issues that would block migration
	if vm.Config == nil {
		return fmt.Sprintf("%s (no configuration)", vm.Name)
	}

	// Check for connected devices that would block migration
	hasBlockingDevices := false
	if vm.Config.Hardware.Device != nil {
		for _, device := range vm.Config.Hardware.Device {
			// Check for connected local media like ISOs
			if cdrom, ok := device.(*types.VirtualCdrom); ok {
				if cdrom.Connectable != nil && cdrom.Connectable.Connected && cdrom.Connectable.StartConnected {
					// Check if it's a client device or ISO
					// Remote passthrough devices are client devices that would block migration
					// File-backed ISOs are typically ok for migration
					if _, ok := cdrom.Backing.(*types.VirtualCdromRemotePassthroughBackingInfo); ok {
						hasBlockingDevices = true
						break
					}

					// Also check for host device passthrough which blocks migration
					if _, ok := cdrom.Backing.(*types.VirtualCdromAtapiBackingInfo); ok {
						hasBlockingDevices = true
						break
					}
				}
			}

			// Check for USB and other passthrough devices
			if _, ok := device.(*types.VirtualUSB); ok {
				hasBlockingDevices = true
				break
			}
		}
	}

	if hasBlockingDevices {
		return fmt.Sprintf("%s (connected devices)", vm.Name)
	}

	// Check VM-Host affinity rules
	// This is a basic implementation - in a production environment you would
	// check detailed DRS rules including must/should constraints
	if vm.Config.ExtraConfig != nil {
		hasAffinityRules := false
		for _, opt := range vm.Config.ExtraConfig {
			if opt.GetOptionValue().Key == "hostAffinityRule" {
				hasAffinityRules = true
				break
			}
		}
		if hasAffinityRules {
			return fmt.Sprintf("%s (affinity rules)", vm.Name)
		}
	}

	// Check additional migration constraints

	// Check VM runtime status that could prevent migration
	if vm.Runtime.PowerState == types.VirtualMachinePowerStateSuspended {
		return fmt.Sprintf("%s (suspended state)", vm.Name)
	}

	// Check if there's a pending question on the VM (requires user input)
	if vm.Runtime.Question != nil {
		return fmt.Sprintf("%s (pending question)", vm.Name)
	}
	return ""
}

// GetValidationConfigMapForRollingMigrationPlan retrieves the validation config map for a rolling migration plan
func GetValidationConfigMapForRollingMigrationPlan(ctx context.Context, k8sClient client.Client, rollingMigrationPlan *vjailbreakv1alpha1.RollingMigrationPlan) (*corev1.ConfigMap, error) {
	var rollingMigrationPlanValidationConfig corev1.ConfigMap
	if err := k8sClient.Get(ctx, k8stypes.NamespacedName{Name: getRollingMigrationPlanValidationConfigFromConfigMapName(rollingMigrationPlan.Name), Namespace: constants.NamespaceMigrationSystem}, &rollingMigrationPlanValidationConfig); err != nil {
		return nil, err
	}
	return &rollingMigrationPlanValidationConfig, nil
}

// GetRollingMigrationPlanValidationConfigFromConfigMap retrieves the validation config from a config map
func GetRollingMigrationPlanValidationConfigFromConfigMap(configMap *corev1.ConfigMap) *RollingMigartionValidationConfig {
	data := configMap.Data
	if data == nil {
		return nil
	}
	var rollingMigrationPlanValidationConfig RollingMigartionValidationConfig
	for key, value := range data {
		switch key {
		case "CheckDRSEnabled":
			rollingMigrationPlanValidationConfig.CheckDRSEnabled = value == trueString
		case "CheckDRSIsFullyAutomated":
			rollingMigrationPlanValidationConfig.CheckDRSIsFullyAutomated = value == trueString
		case "CheckIfThereAreMoreThanOneHostInCluster":
			rollingMigrationPlanValidationConfig.CheckIfThereAreMoreThanOneHostInCluster = value == trueString
		case "CheckClusterRemainingHostCapacity":
			rollingMigrationPlanValidationConfig.CheckClusterRemainingHostCapacity = value == trueString
		case "CheckVMsAreNotBlockedForMigration":
			rollingMigrationPlanValidationConfig.CheckVMsAreNotBlockedForMigration = value == trueString
		case "CheckESXiInMAAS":
			rollingMigrationPlanValidationConfig.CheckESXiInMAAS = value == trueString
		case "CheckPCDHasClusterConfigured":
			rollingMigrationPlanValidationConfig.CheckPCDHasClusterConfigured = value == trueString
		}
	}

	return &rollingMigrationPlanValidationConfig
}

// getRollingMigrationPlanValidationConfigFromConfigMapName retrieves the validation config map name for a rolling migration plan
func getRollingMigrationPlanValidationConfigFromConfigMapName(rollingMigrationPlanName string) string {
	return fmt.Sprintf("%s-validation-config", rollingMigrationPlanName)
}

// CreateDefaultValidationConfigMapForRollingMigrationPlan creates a default validation config map for a rolling migration plan
func CreateDefaultValidationConfigMapForRollingMigrationPlan(ctx context.Context, k8sClient client.Client, rollingMigrationPlan *vjailbreakv1alpha1.RollingMigrationPlan) (*corev1.ConfigMap, error) {
	data := map[string]string{
		"CheckDRSEnabled":                         trueString,
		"CheckDRSIsFullyAutomated":                trueString,
		"CheckIfThereAreMoreThanOneHostInCluster": trueString,
		"CheckClusterRemainingHostCapacity":       trueString,
		"CheckVMsAreNotBlockedForMigration":       trueString,
		"CheckESXiInMAAS":                         trueString,
		"CheckPCDHasClusterConfigured":            trueString,
	}
	rollingMigrationPlanValidationConfig := corev1.ConfigMap{
		ObjectMeta: metav1.ObjectMeta{
			Name:      getRollingMigrationPlanValidationConfigFromConfigMapName(rollingMigrationPlan.Name),
			Namespace: constants.NamespaceMigrationSystem,
		},
		Data: data,
	}
	if err := k8sClient.Create(ctx, &rollingMigrationPlanValidationConfig); err != nil {
		return nil, err
	}
	return &rollingMigrationPlanValidationConfig, nil
}<|MERGE_RESOLUTION|>--- conflicted
+++ resolved
@@ -38,15 +38,11 @@
 	}
 	if c != nil {
 		defer c.CloseIdleConnections()
-<<<<<<< HEAD
-		defer LogoutVMwareClient(ctx, k8sClient, vmwcreds, c)
-=======
 		defer func() {
 			if err := LogoutVMwareClient(ctx, k8sClient, vmwcreds, c); err != nil {
 				log.FromContext(ctx).Error(err, "Failed to logout VMware client")
 			}
 		}()
->>>>>>> a0ed50df
 	}
 	// Create a finder to locate objects
 	finder := find.NewFinder(c, true)
