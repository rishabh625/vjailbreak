// Package constants provides constant values used throughout the migration system
package constants

import (
	"time"

	vjailbreakv1alpha1 "github.com/platform9/vjailbreak/k8s/migration/api/v1alpha1"
	corev1 "k8s.io/api/core/v1"
)

// TerminationPeriod defines the grace period for pod termination in seconds
const (
	TerminationPeriod = int64(120)

	// NameMaxLength defines the maximum length of a name
	K8sNameMaxLength = 63

	// HashSuffixLength defines the length of the hash suffix
	HashSuffixLength = 5

	// VMNameMaxLength defines the maximum length of a VM name excluding the hash suffix
	VMNameMaxLength = 57

	// MaxJobNameLength defines the maximum length of a job name
	MaxJobNameLength = 46 // 63 - 11 (prefix v2v-helper-) - 1 (hyphen) - 5 (hash)

	// VjailbreakNodeControllerName is the name of the vjailbreak node controller
	VjailbreakNodeControllerName = "vjailbreaknode-controller"

	// OpenstackCredsControllerName is the name of the openstack credentials controller
	OpenstackCredsControllerName = "openstackcreds-controller" //nolint:gosec // not a password string

	// VMwareCredsControllerName is the name of the vmware credentials controller
	VMwareCredsControllerName = "vmwarecreds-controller" //nolint:gosec // not a password string

	// MigrationControllerName is the name of the migration controller
	MigrationControllerName = "migration-controller"

	// RollingMigrationPlanControllerName is the name of the rolling migration plan controller
	RollingMigrationPlanControllerName = "rollingmigrationplan-controller"

	// ESXIMigrationControllerName is the name of the ESXi migration controller
	ESXIMigrationControllerName = "esximigration-controller"

	// ClusterMigrationControllerName is the name of the cluster migration controller
	ClusterMigrationControllerName = "clustermigration-controller"

	// BMConfigControllerName is the name of the BMConfig controller
	BMConfigControllerName = "bmconfig-controller"

	// K8sMasterNodeAnnotation is the annotation for k8s master node
	K8sMasterNodeAnnotation = "node-role.kubernetes.io/control-plane"

	// VMwareCredsLabel is the label for vmware credentials
	VMwareCredsLabel = "vjailbreak.k8s.pf9.io/vmwarecreds" //nolint:gosec // not a password string

	// OpenstackCredsLabel is the label for openstack credentials
	OpenstackCredsLabel = "vjailbreak.k8s.pf9.io/openstackcreds" //nolint:gosec // not a password string

	// IsPCDCredsLabel is the label for pcd credentials
	IsPCDCredsLabel = "vjailbreak.k8s.pf9.io/is-pcd" //nolint:gosec // not a password string

	// VMNameLabel is the label for vm name
	VMNameLabel = "vjailbreak.k8s.pf9.io/vm-name"

	// RollingMigrationPlanFinalizer is the finalizer for rolling migration plan
	RollingMigrationPlanFinalizer = "rollingmigrationplan.k8s.pf9.io/finalizer"

	// BMConfigFinalizer is the finalizer for BMConfig
	BMConfigFinalizer = "bmconfig.k8s.pf9.io/finalizer"

	// VMwareClusterLabel is the label for vmware cluster
	VMwareClusterLabel = "vjailbreak.k8s.pf9.io/vmware-cluster"

	// ESXiNameLabel is the label for ESXi name
	ESXiNameLabel = "vjailbreak.k8s.pf9.io/esxi-name"

	// ClusterMigrationLabel is the label for cluster migration
	ClusterMigrationLabel = "vjailbreak.k8s.pf9.io/clustermigration"

	// RollingMigrationPlanLabel is the label for rolling migration plan
	RollingMigrationPlanLabel = "vjailbreak.k8s.pf9.io/rollingmigrationplan"

	// PauseMigrationLabel is the label for pausing rolling migration plan
	PauseMigrationLabel = "vjailbreak.k8s.pf9.io/pause"

	// UserDataSecretKey is the key for user data secret
	UserDataSecretKey = "user-data"

	// CloudInitConfigKey is the key for cloud init config
	CloudInitConfigKey = "cloud-init-config"

	// RollingMigrationPlanValidationConfigKey is the key for rolling migration plan validation config
	RollingMigrationPlanValidationConfigKey = "validation-config"

	// NodeRoleMaster is the role of the master node
	NodeRoleMaster = "master"

	// InternalIPAnnotation is the annotation for internal IP
	InternalIPAnnotation = "k3s.io/internal-ip"

	// NumberOfDisksLabel is the label for number of disks
	NumberOfDisksLabel = "vjailbreak.k8s.pf9.io/disk-count"

	// OpenstackCredsFinalizer is the finalizer for openstack credentials
	OpenstackCredsFinalizer = "openstackcreds.k8s.pf9.io/finalizer" //nolint:gosec // not a password string

	// ClusterMigrationFinalizer is the finalizer for cluster migration
	ClusterMigrationFinalizer = "clustermigration.k8s.pf9.io/finalizer"

	// ESXIMigrationFinalizer is the finalizer for ESXi migration
	ESXIMigrationFinalizer = "esximigration.k8s.pf9.io/finalizer"

	// VMwareCredsFinalizer is the finalizer for vmware credentials
	VMwareCredsFinalizer = "vmwarecreds.k8s.pf9.io/finalizer" //nolint:gosec // not a password string

	// VjailbreakNodePhaseVMCreating is the phase for creating VM
	VjailbreakNodePhaseVMCreating = vjailbreakv1alpha1.VjailbreakNodePhase("CreatingVM")

	// VjailbreakNodePhaseVMCreated is the phase for VM created
	VjailbreakNodePhaseVMCreated = vjailbreakv1alpha1.VjailbreakNodePhase("VMCreated")

	// VjailbreakNodePhaseDeleting is the phase for deleting
	VjailbreakNodePhaseDeleting = vjailbreakv1alpha1.VjailbreakNodePhase("Deleting")

	// VjailbreakNodePhaseNodeReady is the phase for node ready
	VjailbreakNodePhaseNodeReady = vjailbreakv1alpha1.VjailbreakNodePhase("Ready")

	// NamespaceMigrationSystem is the namespace for migration system
	NamespaceMigrationSystem = "migration-system"

	// VjailbreakMasterNodeName is the name of the vjailbreak master node
	VjailbreakMasterNodeName = "vjailbreak-master"

	// VjailbreakNodeFinalizer is the finalizer for vjailbreak node
	VjailbreakNodeFinalizer = "vjailbreak.k8s.pf9.io/finalizer"

	// K3sTokenFileLocation is the location of the k3s token file
	K3sTokenFileLocation = "/etc/pf9/k3s/token" //nolint:gosec // not a password string

	// CredsRequeueAfter is the time to requeue after
	CredsRequeueAfter = 1 * time.Minute

	// ENVFileLocation is the location of the env file
	ENVFileLocation = "/etc/pf9/k3s.env"

	// MigrationTriggerDelay is the delay for migration trigger
	MigrationTriggerDelay = 5 * time.Second

	// MigrationReason is the reason for migration
	MigrationReason = "Migration"

	// StartCutOverYes is the value for start cut over yes
	StartCutOverYes = "yes"

	// MaxVCPUs is the maximum number of vCPUs
	OSFamilyWindows = "windows"
	OSFamilyLinux   = "linux"

	MaxVCPUs = 99999

	// MaxRAM is the maximum amount of RAM
	MaxRAM = 99999

	// StartCutOverNo is the value for start cut over no
	StartCutOverNo = "no"

	// PCDClusterNameNoCluster is the name of the PCD cluster when there is no cluster
	PCDClusterNameNoCluster = "NO CLUSTER"

	// RDMDiskControllerName is the name of the RDM disk controller
	RDMDiskControllerName = "rdmdisk-controller"
<<<<<<< HEAD

=======
  
>>>>>>> 6a89b76f
	// VCenterVMScanConcurrencyLimit is the limit for concurrency while scanning vCenter VMs
	VCenterVMScanConcurrencyLimit = 100

	// VMwareClusterNameStandAloneESX is the name of the VMware cluster when there is no cluster
	VMwareClusterNameStandAloneESX = "NO CLUSTER"

	// ConfigMap default values
	ChangedBlocksCopyIterationThreshold = 20

	// VMActiveWaitIntervalSeconds is the interval to wait for vm to become active
	VMActiveWaitIntervalSeconds = 20

	// VMActiveWaitRetryLimit is the number of retries to wait for vm to become active
	VMActiveWaitRetryLimit = 15

	// DefaultMigrationMethod is the default migration method
	DefaultMigrationMethod = "hot"

	// VCenterScanConcurrencyLimit is the max number of vcenter scan pods
	VCenterScanConcurrencyLimit = 100

	// VjailbreakSettingsConfigMapName is the name of the vjailbreak settings configmap
	VjailbreakSettingsConfigMapName = "vjailbreak-settings"
)

// CloudInitScript contains the cloud-init script for VM initialization
var (
	K3sCloudInitScript = `#cloud-config
password: %s
chpasswd: { expire: False }
write_files:
- path: %s
  content: |
    export IS_MASTER=%s
    export MASTER_IP=%s
    export K3S_TOKEN=%s
runcmd:
  - echo "Created k3s env variables!" > /home/ubuntu/cloud-init.log
`

	// MigrationConditionTypeDataCopy represents the condition type for data copy phase
	MigrationConditionTypeDataCopy corev1.PodConditionType = "DataCopy"

	// MigrationConditionTypeMigrating represents the condition type for migrating phase
	MigrationConditionTypeMigrating corev1.PodConditionType = "Migrating"

	// MigrationConditionTypeValidated represents the condition type for validated phase
	MigrationConditionTypeValidated corev1.PodConditionType = "Validated"
	MigrationConditionTypeFailed    corev1.PodConditionType = "Failed"

	// VMMigrationStatesEnum is a map of migration phase to state
	VMMigrationStatesEnum = map[vjailbreakv1alpha1.VMMigrationPhase]int{
		vjailbreakv1alpha1.VMMigrationPhasePending:                  0,
		vjailbreakv1alpha1.VMMigrationPhaseValidating:               1,
		vjailbreakv1alpha1.VMMigrationPhaseFailed:                   2,
		vjailbreakv1alpha1.VMMigrationPhaseAwaitingDataCopyStart:    3,
		vjailbreakv1alpha1.VMMigrationPhaseCopying:                  4,
		vjailbreakv1alpha1.VMMigrationPhaseCopyingChangedBlocks:     5,
		vjailbreakv1alpha1.VMMigrationPhaseConvertingDisk:           6,
		vjailbreakv1alpha1.VMMigrationPhaseAwaitingCutOverStartTime: 7,
		vjailbreakv1alpha1.VMMigrationPhaseAwaitingAdminCutOver:     8,
		vjailbreakv1alpha1.VMMigrationPhaseSucceeded:                9,
		vjailbreakv1alpha1.VMMigrationPhaseUnknown:                  10,
	}

	// MigrationJobTTL is the TTL for migration job
	MigrationJobTTL int32 = 300

	// PCDCloudInitScript contains the cloud-init script for PCD onboarding
	PCDCloudInitScript = `#cloud-config

# Run the cloud-init script on boot
runcmd:
  - echo "Validating prerequisites..."
  - for cmd in curl cloud-ctl; do
      if ! command -v "$cmd" >/dev/null 2>&1; then
        echo "Error: Required command '$cmd' is not installed. Please install it and retry." >&2
        exit 1
      fi
    done
  - echo "All prerequisites met. Proceeding with setup."
  
  - echo "Downloading and executing cloud-ctl setup script..."
  - curl -s https://cloud-ctl.s3.us-west-1.amazonaws.com/cloud-ctl-setup | bash
  - echo "Cloud-ctl setup script executed successfully."

  - echo "Configuring cloud-ctl..."
  - cloud-ctl config set \
      -u https://cloud-region1.platform9.io \
      -e admin@airctl.localnet \
      -r Region1 \
      -t service \
      -p 'xyz'
  - echo "Cloud-ctl configuration set successfully."

  - echo "Preparing the node..."
  - cloud-ctl prep-node
  - echo "Node preparation complete. Setup finished successfully."`
)<|MERGE_RESOLUTION|>--- conflicted
+++ resolved
@@ -170,11 +170,6 @@
 
 	// RDMDiskControllerName is the name of the RDM disk controller
 	RDMDiskControllerName = "rdmdisk-controller"
-<<<<<<< HEAD
-
-=======
-  
->>>>>>> 6a89b76f
 	// VCenterVMScanConcurrencyLimit is the limit for concurrency while scanning vCenter VMs
 	VCenterVMScanConcurrencyLimit = 100
 
