/*
Copyright 2024.

Licensed under the Apache License, Version 2.0 (the "License");
you may not use this file except in compliance with the License.
You may obtain a copy of the License at

    http://www.apache.org/licenses/LICENSE-2.0

Unless required by applicable law or agreed to in writing, software
distributed under the License is distributed on an "AS IS" BASIS,
WITHOUT WARRANTIES OR CONDITIONS OF ANY KIND, either express or implied.
See the License for the specific language governing permissions and
limitations under the License.
*/

package controller

import (
	"context"
	"fmt"
	"sync"

	corev1 "k8s.io/api/core/v1"
	apierrors "k8s.io/apimachinery/pkg/api/errors"
	"k8s.io/apimachinery/pkg/runtime"
	ctrl "sigs.k8s.io/controller-runtime"
	"sigs.k8s.io/controller-runtime/pkg/client"

	"sigs.k8s.io/controller-runtime/pkg/controller/controllerutil"
	"sigs.k8s.io/controller-runtime/pkg/log"

	"github.com/pkg/errors"
	vjailbreakv1alpha1 "github.com/platform9/vjailbreak/k8s/migration/api/v1alpha1"
	constants "github.com/platform9/vjailbreak/k8s/migration/pkg/constants"
	scope "github.com/platform9/vjailbreak/k8s/migration/pkg/scope"
	utils "github.com/platform9/vjailbreak/k8s/migration/pkg/utils"
	"github.com/platform9/vjailbreak/v2v-helper/pkg/k8sutils"
)

// VMwareCredsReconciler reconciles a VMwareCreds object
type VMwareCredsReconciler struct {
	client.Client
	Scheme *runtime.Scheme
}

// +kubebuilder:rbac:groups=vjailbreak.k8s.pf9.io,resources=vmwarecreds,verbs=get;list;watch;create;update;patch;delete
// +kubebuilder:rbac:groups=vjailbreak.k8s.pf9.io,resources=vmwarecreds/status,verbs=get;update;patch
// +kubebuilder:rbac:groups=vjailbreak.k8s.pf9.io,resources=vmwarecreds/finalizers,verbs=update
// +kubebuilder:rbac:groups=vjailbreak.k8s.pf9.io,resources=vmwarehosts,verbs=get;list;watch;create;update;patch;delete
// +kubebuilder:rbac:groups=vjailbreak.k8s.pf9.io,resources=vmwareclusters,verbs=get;list;watch;create;update;patch;delete

// Reconcile is part of the main kubernetes reconciliation loop which aims to
// move the current state of the cluster closer to the desired state.
func (r *VMwareCredsReconciler) Reconcile(ctx context.Context, req ctrl.Request) (_ ctrl.Result, reterr error) {
	ctxlog := log.FromContext(ctx)

	// Get the VMwareCreds object
	vmwcreds := &vjailbreakv1alpha1.VMwareCreds{}
	if err := r.Get(ctx, req.NamespacedName, vmwcreds); err != nil {
		if apierrors.IsNotFound(err) {
			ctxlog.Info("Received ignorable event for a recently deleted VMWareCreds.")
			return ctrl.Result{}, nil
		}
		ctxlog.Error(err, fmt.Sprintf("Unexpected error reading VMWareCreds '%s' object", vmwcreds.Name))
		return ctrl.Result{}, err
	}
	scope, err := scope.NewVMwareCredsScope(scope.VMwareCredsScopeParams{
		Logger:      ctxlog,
		Client:      r.Client,
		VMwareCreds: vmwcreds,
	})
	if err != nil {
		return ctrl.Result{}, err
	}
	// Always close the scope when exiting this function such that we can persist any vmwarecreds changes.
	defer func() {
		if err := scope.Close(); err != nil && reterr == nil {
			reterr = err
		}
	}()

	if vmwcreds.DeletionTimestamp.IsZero() {
		return r.reconcileNormal(ctx, scope)
	}
	return r.reconcileDelete(ctx, scope)
}

func (r *VMwareCredsReconciler) reconcileNormal(ctx context.Context, scope *scope.VMwareCredsScope) (ctrl.Result, error) {
	ctxlog := log.FromContext(ctx)
	ctxlog.Info(fmt.Sprintf("Reconciling VMwareCreds '%s' object", scope.Name()))
	c, err := utils.ValidateVMwareCreds(ctx, r.Client, scope.VMwareCreds)
	if err != nil {
		// Update the status of the VMwareCreds object
		scope.VMwareCreds.Status.VMwareValidationStatus = string(corev1.PodFailed)
		scope.VMwareCreds.Status.VMwareValidationMessage = fmt.Sprintf("Error validating VMwareCreds '%s': %s", scope.Name(), err)
		if updateErr := r.Status().Update(ctx, scope.VMwareCreds); updateErr != nil {
			return ctrl.Result{}, errors.Wrap(
				errors.Wrap(updateErr, fmt.Sprintf("Error updating status of VMwareCreds '%s'", scope.Name())),
				err.Error())
		}
		return ctrl.Result{}, errors.Wrap(err, fmt.Sprintf("Error validating VMwareCreds '%s'", scope.Name()))
	}
	if c != nil {
		defer c.CloseIdleConnections()
<<<<<<< HEAD
		defer utils.LogoutVMwareClient(ctx, r.Client, scope.VMwareCreds, c)
=======
		defer func() {
			if err := utils.LogoutVMwareClient(ctx, r.Client, scope.VMwareCreds, c); err != nil {
				ctxlog.Error(err, "Failed to logout VMware client")
			}
		}()
>>>>>>> a0ed50df
	}
	ctxlog.Info(fmt.Sprintf("Successfully authenticated to VMware '%s'", scope.Name()))
	// Update the status of the VMwareCreds object
	scope.VMwareCreds.Status.VMwareValidationStatus = "Succeeded"
	scope.VMwareCreds.Status.VMwareValidationMessage = "Successfully authenticated to VMware"
	if err := r.Status().Update(ctx, scope.VMwareCreds); err != nil {
		return ctrl.Result{}, errors.Wrap(err, fmt.Sprintf("Error updating status of VMwareCreds '%s'", scope.Name()))
	}

	ctxlog.Info("Successfully validated VMwareCreds, adding finalizer", "name", scope.Name(), "finalizers", scope.VMwareCreds.Finalizers)
	controllerutil.AddFinalizer(scope.VMwareCreds, constants.VMwareCredsFinalizer)

	err = utils.CreateVMwareClustersAndHosts(ctx, scope)
	if err != nil {
		return ctrl.Result{}, errors.Wrap(err, fmt.Sprintf("Error creating VMs for VMwareCreds '%s'", scope.Name()))
	}
	vminfo, rdmDiskMap, err := utils.GetAllVMs(ctx, scope, scope.VMwareCreds.Spec.DataCenter)
	if err != nil {
		return ctrl.Result{}, errors.Wrap(err, fmt.Sprintf("Error getting info of all VMs for VMwareCreds '%s'", scope.Name()))
	}
	vjailbreakSettings, err := k8sutils.GetVjailbreakSettings(ctx, r.Client)
	if err != nil {
		return ctrl.Result{}, errors.Wrap(err, "Error fetching VJAILBreak settings")
	}
	batchSize := 10

	if vjailbreakSettings.VCenterScanConcurrencyLimit > 0 && len(vminfo) > vjailbreakSettings.VCenterScanConcurrencyLimit {
		batchSize = int((len(vminfo) / vjailbreakSettings.VCenterScanConcurrencyLimit))
		if batchSize == 0 {
			batchSize = 1
		}
	}

	ctxlog.Info("Processing VMs in batches", "batchSize", batchSize)

	// Create a WaitGroup to wait for all goroutines to complete
	var wg sync.WaitGroup
	errChan := make(chan error, len(vminfo)) // Channel to collect errors

	// Process VMs in batches
	for i := 0; i < len(vminfo); i += batchSize {
		end := i + batchSize
		if end > len(vminfo) {
			end = len(vminfo)
		}

		// Create a batch of VMs
		batch := vminfo[i:end]

		// Launch a goroutine for the batch
		wg.Add(1)
		go func(batch []vjailbreakv1alpha1.VMInfo) {
			defer wg.Done()
			for _, vm := range batch {
				if vm.Name == "" || vm.ESXiName == "" || vm.ClusterName == "" {
					ctxlog.Info("Skipping VM with empty name, ESXi or cluster", "VM", vm.Name, "ESXi", vm.ESXiName, "Cluster", vm.ClusterName)
					continue
				}
				// Process the VM
				if err := utils.CreateOrUpdateVMwareMachine(ctx, scope.Client, scope.VMwareCreds, &vm); err != nil {
					errChan <- errors.Wrap(err, "Error creating or updating VMwareMachine for VMwareCreds")
					return
				}
			}
		}(batch)
	}

	// Wait for all goroutines to complete
	wg.Wait()
	close(errChan)

	// Check for errors
	for err := range errChan {
		if err != nil {
			return ctrl.Result{}, err
		}
	}

	// Process stale VMs and clusters after all batches are done
	if err := utils.DeleteStaleVMwareMachines(ctx, r.Client, scope.VMwareCreds, vminfo); err != nil {
		return ctrl.Result{}, errors.Wrap(err, fmt.Sprintf("Error finding deleted VMs for VMwareCreds '%s'", scope.Name()))
	}
	if err := utils.DeleteStaleVMwareClustersAndHosts(ctx, scope); err != nil {
		return ctrl.Result{}, errors.Wrap(err, fmt.Sprintf("Error finding deleted clusters and hosts for VMwareCreds '%s'", scope.Name()))
	}
	err = utils.CreateOrUpdateRDMDisks(ctx, r.Client, scope.VMwareCreds, rdmDiskMap)
	if err != nil {
		return ctrl.Result{}, errors.Wrap(err, fmt.Sprintf("Error creating RDM disk CR for VMwareCreds '%s'", scope.Name()))
	}
	return ctrl.Result{RequeueAfter: constants.CredsRequeueAfter}, nil
}

// nolint:unparam
func (r *VMwareCredsReconciler) reconcileDelete(ctx context.Context, scope *scope.VMwareCredsScope) (ctrl.Result, error) {
	ctxlog := log.FromContext(ctx)
	ctxlog.Info(fmt.Sprintf("Reconciling deletion of VMwareCreds '%s' object", scope.Name()))

	err := utils.DeleteDependantObjectsForVMwareCreds(ctx, scope)
	if err != nil {
		return ctrl.Result{}, errors.Wrap(err, fmt.Sprintf("Error deleting dependant objects for VMwareCreds '%s'", scope.Name()))
	}

	// Always remove the finalizer to ensure the resource can be deleted for cred with unknown status
	if controllerutil.ContainsFinalizer(scope.VMwareCreds, constants.VMwareCredsFinalizer) {
		controllerutil.RemoveFinalizer(scope.VMwareCreds, constants.VMwareCredsFinalizer)
	}

	return ctrl.Result{}, nil
}

// SetupWithManager sets up the controller with the Manager.
func (r *VMwareCredsReconciler) SetupWithManager(mgr ctrl.Manager) error {
	return ctrl.NewControllerManagedBy(mgr).
		For(&vjailbreakv1alpha1.VMwareCreds{}).
		Complete(r)
}<|MERGE_RESOLUTION|>--- conflicted
+++ resolved
@@ -103,15 +103,11 @@
 	}
 	if c != nil {
 		defer c.CloseIdleConnections()
-<<<<<<< HEAD
-		defer utils.LogoutVMwareClient(ctx, r.Client, scope.VMwareCreds, c)
-=======
 		defer func() {
 			if err := utils.LogoutVMwareClient(ctx, r.Client, scope.VMwareCreds, c); err != nil {
 				ctxlog.Error(err, "Failed to logout VMware client")
 			}
 		}()
->>>>>>> a0ed50df
 	}
 	ctxlog.Info(fmt.Sprintf("Successfully authenticated to VMware '%s'", scope.Name()))
 	// Update the status of the VMwareCreds object
@@ -139,7 +135,7 @@
 	batchSize := 10
 
 	if vjailbreakSettings.VCenterScanConcurrencyLimit > 0 && len(vminfo) > vjailbreakSettings.VCenterScanConcurrencyLimit {
-		batchSize = int((len(vminfo) / vjailbreakSettings.VCenterScanConcurrencyLimit))
+		batchSize = len(vminfo) / vjailbreakSettings.VCenterScanConcurrencyLimit
 		if batchSize == 0 {
 			batchSize = 1
 		}
