--- conflicted
+++ resolved
@@ -115,11 +115,7 @@
 		return ctrl.Result{}, errors.Wrap(err, fmt.Sprintf("Error creating VMs for VMwareCreds '%s'", scope.Name()))
 	}
 
-<<<<<<< HEAD
-	vminfo, rdmDiskInfo, err := utils.GetAllVMs(ctx, r.Client, scope.VMwareCreds, scope.VMwareCreds.Spec.DataCenter)
-=======
-	vminfo, err := utils.GetAllVMs(ctx, scope, scope.VMwareCreds.Spec.DataCenter)
->>>>>>> 5cc0f2ee
+	vminfo, rdmDiskInfo, err := utils.GetAllVMs(ctx, scope, scope.VMwareCreds.Spec.DataCenter)
 	if err != nil {
 		return ctrl.Result{}, errors.Wrap(err, fmt.Sprintf("Error getting info of all VMs for VMwareCreds '%s'", scope.Name()))
 	}
