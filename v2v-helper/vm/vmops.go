--- conflicted
+++ resolved
@@ -10,17 +10,10 @@
 	"strings"
 	"time"
 
-<<<<<<< HEAD
-	vjailbreakv1alpha1 "github.com/platform9/vjailbreak/k8s/migration/api/v1alpha1"
-	k8sclient "sigs.k8s.io/controller-runtime/pkg/client"
-
-	"github.com/platform9/vjailbreak/v2v-helper/pkg/constants"
-=======
 	"github.com/gophercloud/gophercloud/openstack/blockstorage/v3/volumes"
 	vjailbreakv1alpha1 "github.com/platform9/vjailbreak/k8s/migration/api/v1alpha1"
 	"github.com/platform9/vjailbreak/v2v-helper/pkg/constants"
 	"github.com/platform9/vjailbreak/v2v-helper/pkg/k8sutils"
->>>>>>> de8740c1
 	"github.com/platform9/vjailbreak/v2v-helper/pkg/utils"
 	"github.com/platform9/vjailbreak/v2v-helper/vcenter"
 	k8serrors "k8s.io/apimachinery/pkg/api/errors"
@@ -58,20 +51,6 @@
 }
 
 type VMInfo struct {
-<<<<<<< HEAD
-	CPU      int32
-	Memory   int32
-	State    types.VirtualMachinePowerState
-	Mac      []string
-	IPs      []string
-	UUID     string
-	Host     string
-	VMDisks  []VMDisk
-	UEFI     bool
-	Name     string
-	OSType   string
-	RDMDisks []RDMDisk
-=======
 	CPU               int32
 	Memory            int32
 	State             types.VirtualMachinePowerState
@@ -101,7 +80,6 @@
 	PrefixLength int32
 	DNS          []string
 	Device       string
->>>>>>> de8740c1
 }
 
 type ChangeID struct {
