--- conflicted
+++ resolved
@@ -111,12 +111,9 @@
 			VolumeAvailableWaitIntervalSeconds:  constants.VolumeAvailableWaitIntervalSeconds,
 			VolumeAvailableWaitRetryLimit:       constants.VolumeAvailableWaitRetryLimit,
 			VCenterLoginRetryLimit:              constants.VCenterLoginRetryLimit,
-<<<<<<< HEAD
-			ValidateRDMOwnerVMs:                 constants.ValidateRDMOwnerVMs,
-=======
 			OpenstackCredsRequeueAfterMinutes:   constants.OpenstackCredsRequeueAfterMinutes,
 			VMwareCredsRequeueAfterMinutes:      constants.VMwareCredsRequeueAfterMinutes,
->>>>>>> 1d597fc1
+			ValidateRDMOwnerVMs:                 constants.ValidateRDMOwnerVMs,
 		}, nil
 	}
 
@@ -160,17 +157,16 @@
 		vjailbreakSettingsCM.Data["VCENTER_LOGIN_RETRY_LIMIT"] = strconv.Itoa(constants.VCenterLoginRetryLimit)
 	}
 
-<<<<<<< HEAD
-	if vjailbreakSettingsCM.Data[constants.ValidateRDMOwnerVMsKey] == "" {
-		vjailbreakSettingsCM.Data[constants.ValidateRDMOwnerVMsKey] = strconv.FormatBool(constants.ValidateRDMOwnerVMs)
-=======
 	if vjailbreakSettingsCM.Data["OPENSTACK_CREDS_REQUEUE_AFTER_MINUTES"] == "" {
 		vjailbreakSettingsCM.Data["OPENSTACK_CREDS_REQUEUE_AFTER_MINUTES"] = strconv.Itoa(constants.OpenstackCredsRequeueAfterMinutes)
 	}
 
 	if vjailbreakSettingsCM.Data["VMWARE_CREDS_REQUEUE_AFTER_MINUTES"] == "" {
 		vjailbreakSettingsCM.Data["VMWARE_CREDS_REQUEUE_AFTER_MINUTES"] = strconv.Itoa(constants.VMwareCredsRequeueAfterMinutes)
->>>>>>> 1d597fc1
+	}
+
+	if vjailbreakSettingsCM.Data[constants.ValidateRDMOwnerVMsKey] == "" {
+		vjailbreakSettingsCM.Data[constants.ValidateRDMOwnerVMsKey] = strconv.FormatBool(constants.ValidateRDMOwnerVMs)
 	}
 
 	return &VjailbreakSettings{
@@ -184,11 +180,8 @@
 		VolumeAvailableWaitIntervalSeconds:  atoi(vjailbreakSettingsCM.Data["VOLUME_AVAILABLE_WAIT_INTERVAL_SECONDS"]),
 		VolumeAvailableWaitRetryLimit:       atoi(vjailbreakSettingsCM.Data["VOLUME_AVAILABLE_WAIT_RETRY_LIMIT"]),
 		VCenterLoginRetryLimit:              atoi(vjailbreakSettingsCM.Data["VCENTER_LOGIN_RETRY_LIMIT"]),
-<<<<<<< HEAD
-		ValidateRDMOwnerVMs:                 vjailbreakSettingsCM.Data[constants.ValidateRDMOwnerVMsKey] == "true",
-=======
 		OpenstackCredsRequeueAfterMinutes:   atoi(vjailbreakSettingsCM.Data["OPENSTACK_CREDS_REQUEUE_AFTER_MINUTES"]),
 		VMwareCredsRequeueAfterMinutes:      atoi(vjailbreakSettingsCM.Data["VMWARE_CREDS_REQUEUE_AFTER_MINUTES"]),
->>>>>>> 1d597fc1
+		ValidateRDMOwnerVMs:                 vjailbreakSettingsCM.Data[constants.ValidateRDMOwnerVMsKey] == "true",
 	}, nil
 }