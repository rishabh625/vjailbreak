--- conflicted
+++ resolved
@@ -11,10 +11,7 @@
 	VolumeAvailableWaitIntervalSeconds  int
 	VolumeAvailableWaitRetryLimit       int
 	VCenterLoginRetryLimit              int
-<<<<<<< HEAD
-	ValidateRDMOwnerVMs                 bool
-=======
 	OpenstackCredsRequeueAfterMinutes   int
 	VMwareCredsRequeueAfterMinutes      int
->>>>>>> 1d597fc1
+	ValidateRDMOwnerVMs                 bool
 }