// Copyright © 2024 The vjailbreak authors

package migrate

import (
	"context"
	"crypto/tls"
	"fmt"
	"log"
	"net/http"
	"os"
	"os/signal"
	"strings"
	"syscall"
	"time"

	"github.com/gophercloud/gophercloud/openstack/compute/v2/flavors"
	"github.com/pkg/errors"
	"github.com/platform9/vjailbreak/v2v-helper/nbd"
	"github.com/platform9/vjailbreak/v2v-helper/openstack"
	"github.com/platform9/vjailbreak/v2v-helper/pkg/constants"
	"github.com/platform9/vjailbreak/v2v-helper/pkg/utils"
	"github.com/platform9/vjailbreak/v2v-helper/vcenter"
	"github.com/platform9/vjailbreak/v2v-helper/virtv2v"
	"github.com/platform9/vjailbreak/v2v-helper/vm"
	"sigs.k8s.io/controller-runtime/pkg/client"

	probing "github.com/prometheus-community/pro-bing"
	"github.com/vmware/govmomi/vim25/types"
)

type Migrate struct {
	URL                 string
	UserName            string
	Password            string
	Insecure            bool
	Networknames        []string
	Networkports        []string
	Volumetypes         []string
	Virtiowin           string
	Ostype              string
	Thumbprint          string
	Convert             bool
	Openstackclients    openstack.OpenstackOperations
	Vcclient            vcenter.VCenterOperations
	VMops               vm.VMOperations
	Nbdops              []nbd.NBDOperations
	EventReporter       chan string
	PodLabelWatcher     chan string
	InPod               bool
	MigrationTimes      MigrationTimes
	MigrationType       string
	PerformHealthChecks bool
	HealthCheckPort     string
	K8sClient           client.Client
	TargetFlavorId      string
}

type MigrationTimes struct {
	DataCopyStart  time.Time
	VMCutoverStart time.Time
	VMCutoverEnd   time.Time
}

func (migobj *Migrate) logMessage(message string) {
	log.Println(message)
	if migobj.InPod {
		migobj.EventReporter <- message
	}
}

// This function creates volumes in OpenStack and attaches them to the helper vm
func (migobj *Migrate) CreateVolumes(vminfo vm.VMInfo) (vm.VMInfo, error) {
	openstackops := migobj.Openstackclients
	migobj.logMessage("Creating volumes in OpenStack")
	for idx, vmdisk := range vminfo.VMDisks {
		volume, err := openstackops.CreateVolume(vminfo.Name+"-"+vmdisk.Name, vmdisk.Size, vminfo.OSType, vminfo.UEFI, migobj.Volumetypes[idx])
		if err != nil {
			return vminfo, fmt.Errorf("failed to create volume: %s", err)
		}
		vminfo.VMDisks[idx].OpenstackVol = volume
		if vminfo.VMDisks[idx].Boot {
			err = openstackops.SetVolumeBootable(volume)
			if err != nil {
				return vminfo, fmt.Errorf("failed to set volume as bootable: %s", err)
			}
		}
	}
	migobj.logMessage("Volumes created successfully")
	return vminfo, nil
}

// GetVolumeID implements VolumeAttacher for VMDisk
func GetVolumeID(d interface{}) (string, error) {
	switch d.(type) {
	case vm.VMDisk:
		return d.(vm.VMDisk).OpenstackVol.ID, nil
	case string:
		return d.(string), nil
	default:
		return "", fmt.Errorf("unsupported type: %T", d)
	}
}

func (migobj *Migrate) AttachVolume(disk interface{}) (string, error) {
	openstackops := migobj.Openstackclients
	migobj.logMessage("Attaching volumes to VM")

	volumeID, err := GetVolumeID(disk)
	if err != nil {
		return "", fmt.Errorf("failed to get volume ID: %s", err)
	}
	if err := openstackops.AttachVolumeToVM(volumeID); err != nil {
		return "", errors.Wrap(err, "failed to attach volume to VM")
	}

	// Get the Path of the attached volume
	devicePath, err := openstackops.FindDevice(volumeID)
	if err != nil {
		return "", fmt.Errorf("failed to find device: %s", err)
	}
	return devicePath, nil
}

func (migobj *Migrate) DetachVolume(disk vm.VMDisk) error {
	openstackops := migobj.Openstackclients

	if err := openstackops.DetachVolumeFromVM(disk.OpenstackVol.ID); err != nil {
		return errors.Wrap(err, "failed to detach volume from VM")
	}

	err := openstackops.WaitForVolume(disk.OpenstackVol.ID)
	if err != nil {
		return fmt.Errorf("failed to wait for volume to become available: %s", err)
	}
	return nil
}

func (migobj *Migrate) DetachAllVolumes(vminfo vm.VMInfo) error {
	openstackops := migobj.Openstackclients
	for _, vmdisk := range vminfo.VMDisks {

		if err := openstackops.DetachVolumeFromVM(vmdisk.OpenstackVol.ID); err != nil && !strings.Contains(err.Error(), "is not attached to volume") {
			return errors.Wrap(err, "failed to detach volume from VM")
		}

		err := openstackops.WaitForVolume(vmdisk.OpenstackVol.ID)
		if err != nil {
			return fmt.Errorf("failed to wait for volume to become available: %s", err)
		}
		log.Printf("Volume %s detached from VM\n", vmdisk.Name)
	}
	time.Sleep(1 * time.Second)
	return nil
}

func (migobj *Migrate) DeleteAllVolumes(vminfo vm.VMInfo) error {
	openstackops := migobj.Openstackclients
	for _, vmdisk := range vminfo.VMDisks {
		err := openstackops.DeleteVolume(vmdisk.OpenstackVol.ID)
		if err != nil {
			return fmt.Errorf("failed to delete volume: %s", err)
		}
		log.Printf("Volume %s deleted\n", vmdisk.Name)
	}
	return nil
}

// This function enables CBT on the VM if it is not enabled and takes a snapshot for initializing CBT
func (migobj *Migrate) EnableCBTWrapper() error {
	vmops := migobj.VMops
	cbt, err := vmops.IsCBTEnabled()
	if err != nil {
		return errors.Wrap(err, "failed to check if CBT is enabled")
	}
	migobj.logMessage(fmt.Sprintf("CBT Enabled: %t", cbt))

	if !cbt {
		// 7.5. Enable CBT
		migobj.logMessage("CBT is not enabled. Enabling CBT")
		err = vmops.EnableCBT()
		if err != nil {
			return errors.Wrap(err, "failed to enable CBT")
		}
		_, err := vmops.IsCBTEnabled()
		if err != nil {
			return fmt.Errorf("failed to check if CBT is enabled: %s", err)
		}
		migobj.logMessage("Creating temporary snapshot of the source VM")
		err = vmops.TakeSnapshot("tmp-snap")
		if err != nil {
			return fmt.Errorf("failed to take snapshot of source VM: %s", err)
		}
		log.Println("Snapshot created successfully")
		err = vmops.DeleteSnapshot("tmp-snap")
		if err != nil {
			return fmt.Errorf("failed to delete snapshot of source VM: %s", err)
		}
		fmt.Println("Snapshot deleted successfully")
		migobj.logMessage("CBT enabled successfully")
	}
	return nil
}

func (migobj *Migrate) WaitforCutover() error {
	var zerotime time.Time
	if !migobj.MigrationTimes.VMCutoverStart.Equal(zerotime) && migobj.MigrationTimes.VMCutoverStart.After(time.Now()) {
		migobj.logMessage("Waiting for VM Cutover start time")
		time.Sleep(time.Until(migobj.MigrationTimes.VMCutoverStart))
		migobj.logMessage("VM Cutover start time reached")
	} else {
		if !migobj.MigrationTimes.VMCutoverEnd.Equal(zerotime) && migobj.MigrationTimes.VMCutoverEnd.Before(time.Now()) {
			return fmt.Errorf("VM Cutover End time has already passed")
		}
	}
	return nil
}

func (migobj *Migrate) WaitforAdminCutover() error {
	migobj.logMessage("Waiting for Cutover conditions to be met")
	for {
		label := <-migobj.PodLabelWatcher
		migobj.logMessage(fmt.Sprintf("Label: %s", label))
		if label == "yes" {
			break
		}
	}
	migobj.logMessage("Cutover conditions met")
	return nil
}

func (migobj *Migrate) LiveReplicateDisks(ctx context.Context, vminfo vm.VMInfo) (vm.VMInfo, error) {
	vmops := migobj.VMops
	nbdops := migobj.Nbdops
	envURL := migobj.URL
	envUserName := migobj.UserName
	envPassword := migobj.Password
	thumbprint := migobj.Thumbprint

	if migobj.MigrationType == "cold" {
		if err := vmops.VMPowerOff(); err != nil {
			return vminfo, fmt.Errorf("failed to power off VM: %s", err)
		}
	}

	log.Println("Starting NBD server")
	err := vmops.TakeSnapshot(constants.MigrationSnapshotName)
	if err != nil {
		return vminfo, fmt.Errorf("failed to take snapshot of source VM: %s", err)
	}
	// TODO: Add namespace
	vminfo, err = vmops.UpdateDiskInfo(vminfo, "")
	if err != nil {
		return vminfo, fmt.Errorf("failed to update disk info: %s", err)
	}

	for idx, vmdisk := range vminfo.VMDisks {
		migobj.logMessage(fmt.Sprintf("Copying disk %d, Completed: 0%%", idx))
		err := nbdops[idx].StartNBDServer(vmops.GetVMObj(), envURL, envUserName, envPassword, thumbprint, vmdisk.Snapname, vmdisk.SnapBackingDisk, migobj.EventReporter)
		if err != nil {
			return vminfo, fmt.Errorf("failed to start NBD server: %s", err)
		}
	}
	// sleep for 2 seconds to allow the NBD server to start
	time.Sleep(2 * time.Second)
	final := false

	for idx, vmdisk := range vminfo.VMDisks {
		vminfo.VMDisks[idx].Path, err = migobj.AttachVolume(vmdisk)
		if err != nil {
			return vminfo, fmt.Errorf("failed to attach volume: %s", err)
		}
	}

	incrementalCopyCount := 0
	for {
		// If its the first copy, copy the entire disk
		if incrementalCopyCount == 0 {
			for idx := range vminfo.VMDisks {
				err = nbdops[idx].CopyDisk(ctx, vminfo.VMDisks[idx].Path, idx)
				if err != nil {
					return vminfo, fmt.Errorf("failed to copy disk: %s", err)
				}
				migobj.logMessage(fmt.Sprintf("Disk %d copied successfully: %s", idx, vminfo.VMDisks[idx].Path))
			}
		} else {
			migration_snapshot, err := vmops.GetSnapshot(constants.MigrationSnapshotName)
			if err != nil {
				return vminfo, fmt.Errorf("failed to get snapshot: %s", err)
			}

			var changedAreas types.DiskChangeInfo
			done := true

			for idx := range vminfo.VMDisks {
				changedAreas, err = vmops.CustomQueryChangedDiskAreas(vminfo.VMDisks[idx].ChangeID, migration_snapshot, vminfo.VMDisks[idx].Disk, 0)
				if err != nil {
					return vminfo, fmt.Errorf("failed to get changed disk areas: %s", err)
				}

				if len(changedAreas.ChangedArea) == 0 {
					migobj.logMessage(fmt.Sprintf("Disk %d: No changed blocks found. Skipping copy", idx))
				} else {
					migobj.logMessage(fmt.Sprintf("Disk %d: Blocks have Changed.", idx))

					log.Println("Restarting NBD server")
					err = nbdops[idx].StopNBDServer()
					if err != nil {
						return vminfo, fmt.Errorf("failed to stop NBD server: %s", err)
					}

					err = nbdops[idx].StartNBDServer(vmops.GetVMObj(), envURL, envUserName, envPassword, thumbprint, vminfo.VMDisks[idx].Snapname, vminfo.VMDisks[idx].SnapBackingDisk, migobj.EventReporter)
					if err != nil {
						return vminfo, fmt.Errorf("failed to start NBD server: %s", err)
					}
					// sleep for 2 seconds to allow the NBD server to start
					time.Sleep(2 * time.Second)

					// 11. Copy Changed Blocks over
					done = false
					migobj.logMessage("Copying changed blocks")

					err = nbdops[idx].CopyChangedBlocks(ctx, changedAreas, vminfo.VMDisks[idx].Path)
					if err != nil {
						return vminfo, fmt.Errorf("failed to copy changed blocks: %s", err)
					}
					migobj.logMessage("Finished copying changed blocks")
					migobj.logMessage(fmt.Sprintf("Syncing Changed blocks [%d/20]", incrementalCopyCount))
				}
			}
			if final {
				break
			}
			if done || incrementalCopyCount > 20 {
				log.Println("Shutting down source VM and performing final copy")
				if err := migobj.WaitforCutover(); err != nil {
					return vminfo, fmt.Errorf("failed to start VM Cutover: %s", err)
				}
				if err := migobj.WaitforAdminCutover(); err != nil {
					return vminfo, fmt.Errorf("failed to start Admin initated Cutover: %s", err)
				}
				err = vmops.VMPowerOff()
				if err != nil {
					return vminfo, fmt.Errorf("failed to power off VM: %s", err)
				}
				final = true
			}

		}

		// Update old change id to the new base change id value
		// Only do this after you have gone through all disks with old change id.
		// If you dont, only your first disk will have the updated changes
		// TODO: add namespace
		vminfo, err = vmops.UpdateDiskInfo(vminfo, "")
		if err != nil {
			return vminfo, fmt.Errorf("failed to update disk info: %s", err)
		}
		err = vmops.DeleteSnapshot(constants.MigrationSnapshotName)
		if err != nil {
			return vminfo, fmt.Errorf("failed to delete snapshot of source VM: %s", err)
		}
		err = vmops.TakeSnapshot(constants.MigrationSnapshotName)
		if err != nil {
			return vminfo, fmt.Errorf("failed to take snapshot of source VM: %s", err)
		}

		incrementalCopyCount += 1

	}

	err = migobj.DetachAllVolumes(vminfo)
	if err != nil {
		return vminfo, errors.Wrap(err, "Failed to detach all volumes from VM")
	}

	log.Println("Stopping NBD server")
	for _, nbdserver := range nbdops {
		err = nbdserver.StopNBDServer()
		if err != nil {
			return vminfo, fmt.Errorf("failed to stop NBD server: %s", err)
		}
	}

	log.Println("Deleting migration snapshot")
	err = vmops.DeleteSnapshot(constants.MigrationSnapshotName)
	if err != nil {
		return vminfo, fmt.Errorf("failed to delete snapshot of source VM: %s", err)
	}
	return vminfo, nil
}

func (migobj *Migrate) ConvertVolumes(ctx context.Context, vminfo vm.VMInfo) error {
	migobj.logMessage("Converting disk")

	var (
		osRelease                   = ""
		bootVolumeIndex             = -1
		err                         error
		lvm, osPath, getBootCommand string
		useSingleDisk               bool
	)

	if vminfo.OSType == "windows" {
		getBootCommand = "ls /Windows"
	} else if vminfo.OSType == "linux" {
		getBootCommand = "ls /boot"
	} else {
		getBootCommand = "inspect-os"
	}

	// attach all volumes at once
	for idx, vmdisk := range vminfo.VMDisks {
		vminfo.VMDisks[idx].Path, err = migobj.AttachVolume(vmdisk)
		if err != nil {
			return fmt.Errorf("failed to attach volume: %s", err)
		}
	}

	for idx, rdmdisk := range vminfo.RDMDisks {
		vminfo.VMDisks[idx].Path, err = migobj.AttachVolume(rdmdisk.VolumeId)
		if err != nil {
			return fmt.Errorf("failed to attach volume for RDM: %s", err)
		}
	}

	// create XML for conversion
	err = utils.GenerateXMLConfig(vminfo)
	if err != nil {
		return fmt.Errorf("failed to generate XML: %s", err)
	}

	for idx := range vminfo.VMDisks {
		// check if individual disks are bootable
		ans, err := virtv2v.RunCommandInGuest(vminfo.VMDisks[idx].Path, getBootCommand, false)
		if err != nil {
			log.Printf("Error running '%s'. Error: '%s', Output: %s\n", getBootCommand, err, strings.TrimSpace(ans))
			continue
		}

		if ans == "" {
			// OS is not installed on this disk
			continue
		}
		log.Printf("Output from '%s' - '%s'\n", getBootCommand, strings.TrimSpace(ans))

		osPath = strings.TrimSpace(ans)
		bootVolumeIndex = idx
		useSingleDisk = true
		break
	}

	if vminfo.OSType == "linux" {
		if useSingleDisk {
			// skip checking LVM, because its a single disk
			osRelease, err = virtv2v.GetOsRelease(vminfo.VMDisks[bootVolumeIndex].Path)
			if err != nil {
				return fmt.Errorf("failed to get os release: %s", err)
			}
		} else {
			// check for LVM
			lvm, err = virtv2v.CheckForLVM(vminfo.VMDisks)
			if err != nil || lvm == "" {
				return errors.Wrap(err, "OS install location not found, Failed to check for LVM")
			}
			osPath = strings.TrimSpace(lvm)
			// check for bootable volume in case of LVM
			bootVolumeIndex, err = virtv2v.GetBootableVolumeIndex(vminfo.VMDisks)
			if err != nil {
				return errors.Wrap(err, "Failed to get bootable volume index")
			}
			osRelease, err = virtv2v.RunCommandInGuestAllVolumes(vminfo.VMDisks, "cat", false, "/etc/os-release")
			if err != nil {
				return fmt.Errorf("failed to get os release: %s", err)
			}
		}
		osDetected := strings.ToLower(strings.TrimSpace(osRelease))
		fmt.Printf("OS detected by guestfish: %s", osDetected)
		// Supported OSes
		supportedOS := []string{
			"redhat",
			"red hat",
			"rhel",
			"centos",
			"scientific linux",
			"oracle linux",
			"fedora",
			"sles",
			"opensuse",
			"alt linux",
			"debian",
			"ubuntu",
		}

		supported := false
		for _, s := range supportedOS {
			if strings.Contains(osDetected, s) {
				supported = true
				break
			}
		}

		if !supported {
			return fmt.Errorf("unsupported OS detected by guestfish: %s", osDetected)
		}
		log.Println("OS compatibility check passed")

	} else if vminfo.OSType == "windows" {
		log.Println("OS compatibility check passed")
	} else {
		return fmt.Errorf("unsupported OS type: %s", vminfo.OSType)
	}

	// save the index of bootVolume
	log.Printf("Setting up boot volume as: %s", vminfo.VMDisks[bootVolumeIndex].Name)
	vminfo.VMDisks[bootVolumeIndex].Boot = true
	if migobj.Convert {
		firstbootscripts := []string{}
		// Fix NTFS
		if vminfo.OSType == "windows" {
			err = virtv2v.NTFSFix(vminfo.VMDisks[bootVolumeIndex].Path)
			if err != nil {
				return fmt.Errorf("failed to run ntfsfix: %s", err)
			}
		}
		// Turn on DHCP for interfaces in rhel VMs
		if vminfo.OSType == "linux" {
			if strings.Contains(osRelease, "rhel") {
				firstbootscriptname := "rhel_enable_dhcp"
				firstbootscript := constants.RhelFirstBootScript
				firstbootscripts = append(firstbootscripts, firstbootscriptname)
				err = virtv2v.AddFirstBootScript(firstbootscript, firstbootscriptname)
				if err != nil {
					return fmt.Errorf("failed to add first boot script: %s", err)
				}
			}
		}

		err := virtv2v.ConvertDisk(ctx, constants.XMLFileName, osPath, vminfo.OSType, migobj.Virtiowin, firstbootscripts, useSingleDisk, vminfo.VMDisks[bootVolumeIndex].Path)
		if err != nil {
			return fmt.Errorf("failed to run virt-v2v: %s", err)
		}

		openstackops := migobj.Openstackclients
		err = openstackops.SetVolumeBootable(vminfo.VMDisks[bootVolumeIndex].OpenstackVol)
		if err != nil {
			return fmt.Errorf("failed to set volume as bootable: %s", err)
		}
	}

	//TODO(omkar): can disable DHCP here
	if vminfo.OSType == "linux" {
		if strings.Contains(osRelease, "ubuntu") {
			// Add Wildcard Netplan
			log.Println("Adding wildcard netplan")
			err := virtv2v.AddWildcardNetplan(vminfo.VMDisks, useSingleDisk, vminfo.VMDisks[bootVolumeIndex].Path)
			if err != nil {
				return fmt.Errorf("failed to add wildcard netplan: %s", err)
			}
			log.Println("Wildcard netplan added successfully")
		}
	}
	err = migobj.DetachAllVolumes(vminfo)
	if err != nil {
		return errors.Wrap(err, "Failed to detach all volumes from VM")
	}
	migobj.logMessage("Successfully converted disk")
	return nil
}

func (migobj *Migrate) CreateTargetInstance(vminfo vm.VMInfo, flavorId string) error {
	migobj.logMessage("Creating target instance")
	openstackops := migobj.Openstackclients
	networknames := migobj.Networknames
	var flavor *flavors.Flavor
	var err error

	if flavorId == "" {
		flavor, err = openstackops.GetClosestFlavour(vminfo.CPU, vminfo.Memory)
		if err != nil {
			return fmt.Errorf("failed to get closest OpenStack flavor: %s", err)
		}
		log.Printf("Closest OpenStack flavor: %s: CPU: %dvCPUs\tMemory: %dMB\n", flavor.Name, flavor.VCPUs, flavor.RAM)
	} else {
		flavor, err = openstackops.GetFlavor(flavorId)
		if err != nil {
			return fmt.Errorf("failed to get OpenStack flavor: %s", err)
		}
	}

	networkids := []string{}
	ipaddresses := []string{}
	portids := []string{}

	if len(migobj.Networkports) != 0 {
		if len(migobj.Networkports) != len(networknames) {
			return fmt.Errorf("number of network ports does not match number of network names")
		}
		for _, port := range migobj.Networkports {
			retrPort, err := openstackops.GetPort(port)
			if err != nil {
				return fmt.Errorf("failed to get port: %s", err)
			}
			networkids = append(networkids, retrPort.NetworkID)
			portids = append(portids, retrPort.ID)
			ipaddresses = append(ipaddresses, retrPort.FixedIPs[0].IPAddress)
		}
	} else {
		for idx, networkname := range networknames {
			// Create Port Group with the same mac address as the source VM
			// Find the network with the given ID
			network, err := openstackops.GetNetwork(networkname)
			if err != nil {
				return fmt.Errorf("failed to get network: %s", err)
			}

			if network == nil {
				return fmt.Errorf("network not found")
			}

			ip := ""
			if len(vminfo.Mac) != len(vminfo.IPs) {
				ip = ""
			} else {
				ip = vminfo.IPs[idx]
			}
			port, err := openstackops.CreatePort(network, vminfo.Mac[idx], ip, vminfo.Name)
			if err != nil {
				return fmt.Errorf("failed to create port group: %s", err)
			}

			log.Printf("Port created successfully: MAC:%s IP:%s\n", port.MACAddress, port.FixedIPs[0].IPAddress)
			networkids = append(networkids, network.ID)
			portids = append(portids, port.ID)
			ipaddresses = append(ipaddresses, port.FixedIPs[0].IPAddress)
		}
	}

	// Create a new VM in OpenStack
	newVM, err := openstackops.CreateVM(flavor, networkids, portids, vminfo)
	if err != nil {
		return fmt.Errorf("failed to create VM: %s", err)
	}

	// Wait for VM to become active
	for i := 0; i < constants.MaxVMActiveCheckCount; i++ {
		log.Printf("Waiting for VM to become active: %d/%d retries\n", i+1, constants.MaxVMActiveCheckCount)
		active, err := openstackops.WaitUntilVMActive(newVM.ID)
		if err != nil {
			return fmt.Errorf("failed to wait for VM to become active: %s", err)
		}
		if active {
			break
		}
		if i == constants.MaxVMActiveCheckCount-1 {
			return fmt.Errorf("VM is not active after %d retries", constants.MaxVMActiveCheckCount)
		}
		time.Sleep(constants.VMActiveCheckInterval)
	}

	migobj.logMessage(fmt.Sprintf("VM created successfully: ID: %s", newVM.ID))

	if migobj.PerformHealthChecks {
		err = migobj.HealthCheck(vminfo, ipaddresses)
		if err != nil {
			migobj.logMessage(fmt.Sprintf("Health Check failed: %s", err))
		}
	} else {
		migobj.logMessage("Skipping Health Checks")
	}

	return nil
}

func (migobj *Migrate) pingVM(ips []string) error {
	for _, ip := range ips {
		migobj.logMessage(fmt.Sprintf("Pinging VM: %s", ip))
		pinger, err := probing.NewPinger(ip)
		if err != nil {
			return fmt.Errorf("failed to create pinger: %s", err)
		}
		pinger.Count = 1
		pinger.Timeout = time.Second * 10
		err = pinger.Run()
		if err != nil {
			return fmt.Errorf("failed to run pinger: %s", err)
		}
		if pinger.Statistics().PacketLoss == 0 {
			migobj.logMessage("Ping succeeded")
		} else {
			return fmt.Errorf("Ping failed")
		}
	}
	return nil
}

func (migobj *Migrate) checkHTTPGet(ips []string, port string) error {
	client := &http.Client{
		Transport: &http.Transport{
			TLSClientConfig: &tls.Config{InsecureSkipVerify: true},
		},
		Timeout: time.Second * 10,
	}
	for _, ip := range ips {
		// Try HTTP first
		httpURL := fmt.Sprintf("http://%s:%s", ip, port)
		if err := migobj.tryConnection(client, httpURL); err == nil {
			migobj.logMessage("HTTP succeeded")
			continue // Success with HTTP, move to next IP
		}

		// If HTTP fails, try HTTPS
		httpsURL := fmt.Sprintf("https://%s:%s", ip, port)
		if err := migobj.tryConnection(client, httpsURL); err == nil {
			migobj.logMessage("HTTPS succeeded")
			continue // Success with HTTPS, move to next IP
		}

		// Both HTTP and HTTPS failed
		return fmt.Errorf("Both HTTP and HTTPS failed for %s:%s", ip, port)
	}

	return nil
}

func (migobj *Migrate) tryConnection(client *http.Client, url string) error {
	resp, err := client.Get(url)
	if err != nil {
		migobj.logMessage(fmt.Sprintf("GET failed for %s: %v", url, err))
		return err
	}
	defer resp.Body.Close()

	migobj.logMessage(fmt.Sprintf("GET response for %s: %d", url, resp.StatusCode))

	if resp.StatusCode != http.StatusOK {
		return fmt.Errorf("GET returned non-OK status for %s: %d", url, resp.StatusCode)
	}

	return nil
}

func (migobj *Migrate) HealthCheck(vminfo vm.VMInfo, ips []string) error {
	migobj.logMessage("Performing Health Checks")
	healthChecks := make(map[string]bool)
	healthChecks["Ping"] = false
	healthChecks["HTTP Get"] = false
	for i := 0; i < len(vminfo.IPs); i++ {
		if ips[i] != vminfo.IPs[i] {
			migobj.logMessage(fmt.Sprintf("VM has been assigned a new IP: %s instead of the original IP %s. Using the new IP for tests", ips[i], vminfo.IPs[i]))
		}
	}
	for i := 0; i < 10; i++ {
		migobj.logMessage(fmt.Sprintf("Health Check Attempt %d", i+1))
		// 1. Ping
		if !healthChecks["Ping"] {
			err := migobj.pingVM(ips)
			if err != nil {
				migobj.logMessage(fmt.Sprintf("Ping(s) failed: %s", err))
			} else {
				healthChecks["Ping"] = true
			}
		}
		// 2. HTTP GET check
		if !healthChecks["HTTP Get"] {
			err := migobj.checkHTTPGet(ips, migobj.HealthCheckPort)
			if err != nil {
				migobj.logMessage(fmt.Sprintf("HTTP Get failed: %s", err))
			} else {
				healthChecks["HTTP Get"] = true
			}
		}
		if healthChecks["Ping"] && healthChecks["HTTP Get"] {
			break
		}
		migobj.logMessage("Waiting for 60 seconds before retrying health checks")
		time.Sleep(60 * time.Second)
	}
	for key, value := range healthChecks {
		if !value {
			migobj.logMessage(fmt.Sprintf("Health Check %s failed", key))
		} else {
			migobj.logMessage(fmt.Sprintf("Health Check %s succeeded", key))
		}
	}
	return nil
}

func (migobj *Migrate) gracefulTerminate(vminfo vm.VMInfo) {
	gracefulShutdown := make(chan os.Signal, 1)
	// Handle SIGTERM
	signal.Notify(gracefulShutdown, syscall.SIGTERM, syscall.SIGINT)
	<-gracefulShutdown
	migobj.logMessage("Gracefully terminating")
	migobj.cleanup(vminfo, "Migration terminated")
	os.Exit(0)
}

func (migobj *Migrate) MigrateVM(ctx context.Context) error {
	// Wait until the data copy start time
	var zerotime time.Time
	if !migobj.MigrationTimes.DataCopyStart.Equal(zerotime) && migobj.MigrationTimes.DataCopyStart.After(time.Now()) {
		migobj.logMessage("Waiting for data copy start time")
		time.Sleep(time.Until(migobj.MigrationTimes.DataCopyStart))
		migobj.logMessage("Data copy start time reached")
	}
	// Get Info about VM
	vminfo, err := migobj.VMops.GetVMInfo(migobj.Ostype)
	if err != nil {
		return errors.Wrap(err, "failed to get all info")
	}
	if len(vminfo.VMDisks) != len(migobj.Volumetypes) {
		return errors.Errorf("number of volume types does not match number of disks")
	}
	if len(vminfo.Mac) != len(migobj.Networknames) {
		return errors.Errorf("number of mac addresses does not match number of network names")
	}

	// Graceful Termination clean-up volumes and snapshots
	go migobj.gracefulTerminate(vminfo)

	// Create and Add Volumes to Host
	vminfo, err = migobj.CreateVolumes(vminfo)
	if err != nil {
		return errors.Wrap(err, "failed to add volumes to host")
	}

	// Enable CBT
	err = migobj.EnableCBTWrapper()
	if err != nil {
		migobj.cleanup(vminfo, fmt.Sprintf("CBT Failure: %s", err))
		return errors.Wrap(err, "CBT Failure")
	}

	debug, err := utils.IsDebug(ctx, migobj.K8sClient)
	if err != nil {
		return errors.Wrap(err, "Failed to get debug value")
	}

	// Create NBD servers
	for range vminfo.VMDisks {
		migobj.Nbdops = append(migobj.Nbdops, &nbd.NBDServer{
			// Add debug
			Debug: debug,
		})
	}

	// Live Replicate Disks
	vminfo, err = migobj.LiveReplicateDisks(ctx, vminfo)
	if err != nil {
		if cleanuperror := migobj.cleanup(vminfo, fmt.Sprintf("failed to live replicate disks: %s", err)); cleanuperror != nil {
			// combine both errors
			return errors.Wrapf(err, "failed to live replicate disks: %s", cleanuperror)
		}
		return errors.Wrap(err, "failed to live replicate disks")
	}

	// Convert the Boot Disk to raw format
	err = migobj.ConvertVolumes(ctx, vminfo)
	if err != nil {
		if cleanuperror := migobj.cleanup(vminfo, fmt.Sprintf("failed to convert volumes: %s", err)); cleanuperror != nil {
			// combine both errors
			return errors.Wrapf(err, "failed to convert disks: %s", cleanuperror)
		}
		return errors.Wrap(err, "failed to convert disks")
	}

	// Import LUN and MigrateRDM disk
	for idx, rdmDisk := range vminfo.RDMDisks {
		volume, err := migobj.CinderManage(rdmDisk)
		if err != nil {
			migobj.cleanup(vminfo, fmt.Sprintf("failed to import LUN: %s", err))
			return errors.Wrap(err, "failed to import LUN")
		}
		vminfo.RDMDisks[idx].VolumeId = volume["id"].(string)
	}

	err = migobj.CreateTargetInstance(vminfo, migobj.TargetFlavorId)
	if err != nil {
		if cleanuperror := migobj.cleanup(vminfo, fmt.Sprintf("failed to create target instance: %s", err)); cleanuperror != nil {
			// combine both errors
			return errors.Wrapf(err, "failed to create target instance: %s", cleanuperror)
		}
		return errors.Wrap(err, "failed to create target instance")
	}

	return nil
}

func (migobj *Migrate) cleanup(vminfo vm.VMInfo, message string) error {
	migobj.logMessage(fmt.Sprintf("%s. Trying to perform cleanup", message))
	err := migobj.DetachAllVolumes(vminfo)
	if err != nil {
		log.Printf("Failed to detach all volumes from VM: %s\n", err)
	}
	err = migobj.DeleteAllVolumes(vminfo)
	if err != nil {
		log.Printf("Failed to delete all volumes from host: %s\n", err)
	}
	err = migobj.VMops.DeleteSnapshot(constants.MigrationSnapshotName)
	if err != nil {
		log.Printf("Failed to delete snapshot of source VM: %s\n", err)
		return errors.Wrap(err, fmt.Sprintf("Failed to delete snapshot of source VM: %s\n", err))
	}
<<<<<<< HEAD
}

func (migobj *Migrate) CinderManage(rdmDisk vm.RDMDisk) (map[string]interface{}, error) {
	openstackops := migobj.Openstackclients
	dat, err := openstackops.CinderManage(rdmDisk)
	if err != nil {
		return nil, fmt.Errorf("failed to import LUN: %s", err)
	}
	// Wait for the volume to become available
	err = openstackops.WaitForVolume(dat["id"].(string))
	if err != nil {
		return nil, fmt.Errorf("failed to wait for volume to become available: %s", err)
	}
	return dat, nil
=======
	return nil
>>>>>>> 8765d689
}<|MERGE_RESOLUTION|>--- conflicted
+++ resolved
@@ -902,7 +902,7 @@
 		log.Printf("Failed to delete snapshot of source VM: %s\n", err)
 		return errors.Wrap(err, fmt.Sprintf("Failed to delete snapshot of source VM: %s\n", err))
 	}
-<<<<<<< HEAD
+	return nil
 }
 
 func (migobj *Migrate) CinderManage(rdmDisk vm.RDMDisk) (map[string]interface{}, error) {
@@ -917,7 +917,4 @@
 		return nil, fmt.Errorf("failed to wait for volume to become available: %s", err)
 	}
 	return dat, nil
-=======
-	return nil
->>>>>>> 8765d689
 }