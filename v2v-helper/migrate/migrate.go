--- conflicted
+++ resolved
@@ -931,18 +931,6 @@
 		}
 		return errors.Wrap(err, "failed to live replicate disks")
 	}
-<<<<<<< HEAD
-=======
-	// Import LUN and MigrateRDM disk
-	for idx, rdmDisk := range vminfo.RDMDisks {
-		volumeID, err := migobj.cinderManage(rdmDisk)
-		if err != nil {
-			migobj.cleanup(vminfo, fmt.Sprintf("failed to import LUN: %s", err))
-			return errors.Wrap(err, "failed to import LUN")
-		}
-		vminfo.RDMDisks[idx].VolumeId = volumeID
-	}
->>>>>>> 5cc0f2ee
 	// Convert the Boot Disk to raw format
 	err = migobj.ConvertVolumes(ctx, vminfo)
 	if err != nil {
@@ -981,24 +969,4 @@
 		return errors.Wrap(err, fmt.Sprintf("Failed to delete snapshot of source VM: %s\n", err))
 	}
 	return nil
-}
-
-// cinderManage imports a LUN into OpenStack Cinder and returns the volume ID.
-func (migobj *Migrate) cinderManage(rdmDisk vm.RDMDisk) (string, error) {
-	openstackops := migobj.Openstackclients
-	migobj.logMessage(fmt.Sprintf("Importing LUN: %s", rdmDisk.DiskName))
-	volume, err := openstackops.CinderManage(rdmDisk, "volume 3.8")
-	if err != nil || volume == nil {
-		return "", fmt.Errorf("failed to import LUN: %s", err)
-	} else if volume.ID == "" {
-		return "", fmt.Errorf("failed to import LUN: received empty volume ID")
-	}
-	migobj.logMessage(fmt.Sprintf("LUN imported successfully, waiting for volume %s to become available", volume.ID))
-	// Wait for the volume to become available
-	err = openstackops.WaitForVolume(volume.ID)
-	if err != nil {
-		return "", fmt.Errorf("failed to wait for volume to become available: %s", err)
-	}
-	migobj.logMessage(fmt.Sprintf("Volume %s is now available", volume.ID))
-	return volume.ID, nil
 }