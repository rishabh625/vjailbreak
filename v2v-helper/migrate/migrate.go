--- conflicted
+++ resolved
@@ -934,11 +934,7 @@
 	}
 	// Import LUN and MigrateRDM disk
 	for idx, rdmDisk := range vminfo.RDMDisks {
-<<<<<<< HEAD
 		volumeID, err := migobj.CinderManage(rdmDisk)
-=======
-		volumeID, err := migobj.cinderManage(rdmDisk)
->>>>>>> de8740c1
 		if err != nil {
 			migobj.cleanup(vminfo, fmt.Sprintf("failed to import LUN: %s", err))
 			return errors.Wrap(err, "failed to import LUN")
@@ -986,11 +982,7 @@
 }
 
 // cinderManage imports a LUN into OpenStack Cinder and returns the volume ID.
-<<<<<<< HEAD
 func (migobj *Migrate) CinderManage(rdmDisk vm.RDMDisk) (string, error) {
-=======
-func (migobj *Migrate) cinderManage(rdmDisk vm.RDMDisk) (string, error) {
->>>>>>> de8740c1
 	openstackops := migobj.Openstackclients
 	migobj.logMessage(fmt.Sprintf("Importing LUN: %s", rdmDisk.DiskName))
 	volume, err := openstackops.CinderManage(rdmDisk, "volume 3.8")
